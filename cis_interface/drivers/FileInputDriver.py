--- conflicted
+++ resolved
@@ -11,97 +11,6 @@
 
     """
     def __init__(self, name, args, **kwargs):
-<<<<<<< HEAD
-        super(FileInputDriver, self).__init__(name, args, suffix="_IN",
-                                              **kwargs)
-        self.debug('(%s)', args)
-
-    def open_file(self):
-        r"""Open the file."""
-        self.debug(':open_file()')
-        with self.lock:
-            self.fd = open(self.args, 'rb')
-
-    def file_read(self):
-        r"""Read a message from the file.
-
-        Returns:
-            str: Message.
-
-        """
-        with self.lock:
-            data = self.fd.read()
-            if len(data) == 0:
-                data = self.eof_msg
-        return data
-
-    def file_send(self, data):
-        r"""Send a message to the IPC queue.
-
-        Args:
-            data (str): Message.
-
-        Returns:
-            bool: Success or failure of send.
-
-        """
-        with self.lock:
-            return self.ipc_send(data)
-
-    def on_eof(self):
-        r"""Actions to perform when the end of file is reached."""
-        while (self.n_ipc_msg > 0) and (self.is_valid):
-            self.sleep()
-        self.close_queue()
-
-    def run(self):
-        r"""Run the driver. The file is opened and then data is read from the
-        file and sent to the message queue until eof is encountered or the file
-        is closed.
-        """
-        self.debug(':run in %s', os.getcwd())
-        try:
-            self.open_file()
-        except (IOError, OSError):  # pragma: debug
-            self.exception('Could not open file.')
-            return
-        nread = 0
-        nsent = 0
-        while self.is_valid:
-            # Ensure file not closed between check and read
-            with self.lock:
-                if self.is_open:
-                    data = self.file_read()
-                else:  # pragma: debug
-                    # Break on file closed
-                    self.debug(':run: File closed.')
-                    break
-            if data is None:  # pragma: debug
-                # Break on None for closed file
-                self.debug(':run: File closed.')
-                break
-            elif data == self.eof_msg:
-                # Break on end of file
-                self.debug(':run: End of file')
-                self.on_eof()
-                break
-            else:
-                nread += 1
-                self.debug(':run: Read %d bytes.', len(data))
-                # Ensure queue not closed between check and message
-                with self.lock:
-                    if self.queue_open:
-                        ret = self.file_send(data)
-                        if ret:
-                            nsent += 1
-                    else:  # pragma: debug
-                        # Break on queue closed
-                        self.debug(':run: Queue closed')
-                        break
-        self.close_file()
-        self.debug(':run: Read %d messages, sent %d.' % (nread, nsent))
-        self.debug(':run returns')
-=======
         icomm_kws = kwargs.get('icomm_kws', {})
         # ocomm_kws = kwargs.get('ocomm_kws', {})
         icomm_kws.setdefault('comm', 'FileComm')
@@ -110,5 +19,4 @@
         kwargs.setdefault('timeout_send_1st', 60)
         super(FileInputDriver, self).__init__(name, **kwargs)
         self.env[self.name] = self.ocomm.address
-        self.debug('(%s)', args)
->>>>>>> 4eb0ccbc
+        self.debug('(%s)', args)