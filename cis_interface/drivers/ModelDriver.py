#
# This should not be used directly by modelers
#
import os
import copy
from pprint import pformat
from cis_interface import backwards, platform, tools
from cis_interface.drivers.Driver import Driver
from threading import Thread
try:
    from Queue import Queue, Empty
except ImportError:
    from queue import Queue, Empty  # python 3.x


def preexec():  # pragma: no cover
    # Don't forward signals - used to ignore signals
    os.setpgrp()


class ModelDriver(Driver):
    r"""Base class form Model drivers.

    Args:
        name (str): Driver name.
        args (str or list): Argument(s) for running the model on the command
            line.
        is_server (bool, optional): If True, the model is assumed to be a server
            and an instance of :class:`cis_interface.drivers.RMQServerDriver`
            is started. Defaults to False.
        client_of (str, list, optional): The names of ne or more servers that
            this model is a client of. Defaults to empty list.
        with_strace (bool, optional): If True, the command is run with strace (on
            Linux) or dtrace (on OSX). Defaults to False.
        strace_flags (list, optional): Flags to pass to strace (or dtrace).
            Defaults to [].
        with_valgrind (bool, optional): If True, the command is run with valgrind.
            Defaults to False.
        valgrind_flags (list, optional): Flags to pass to valgrind. Defaults to [].
        **kwargs: Additional keyword arguments are passed to parent class.

    Attributes:
        args (list): Argument(s) for running the model on the command line.
        process (:class:`subprocess.Popen`): Process used to run the model.
        is_server (bool): If True, the model is assumed to be a server and an
            instance of :class:`cis_interface.drivers.RMQServerDriver` is
            started.
        client_of (list): The names of server models that this model is a
            client of.
        with_strace (bool): If True, the command is run with strace or dtrace.
        strace_flags (list): Flags to pass to strace/dtrace.
        with_valgrind (bool): If True, the command is run with valgrind.
        valgrind_flags (list): Flags to pass to valgrind.

    Raises:
        RuntimeError: If both with_strace and with_valgrind are True.

    """

    def __init__(self, name, args, is_server=False, client_of=[],
                 with_strace=False, strace_flags=None,
                 with_valgrind=False, valgrind_flags=None,
                 **kwargs):
        super(ModelDriver, self).__init__(name, **kwargs)
        self.debug(str(args))
        if isinstance(args, str):
            self.args = [args]
        else:
            self.args = args
        self._running = False
        self.process = None
        self.is_server = is_server
        self.client_of = client_of
        # Strace/valgrind
        if with_strace and with_valgrind:
            raise RuntimeError("Trying to run with strace and valgrind.")
        if (with_strace or with_valgrind) and platform._is_win:
            raise RuntimeError("strace/valgrind options invalid on windows.")
        self.with_strace = with_strace
        if strace_flags is None:
            strace_flags = []
        self.strace_flags = strace_flags
        self.with_valgrind = with_valgrind
        if valgrind_flags is None:
            valgrind_flags = []
        self.valgrind_flags = valgrind_flags
        self.env_copy = ['LANG', 'PATH', 'USER']
        # print(os.environ.keys())
        for k in self.env_copy:
            if k in os.environ:
                self.env[k] = os.environ[k]

    def start(self, no_popen=False):
        r"""Start subprocess before monitoring."""
        if not no_popen:
            self._running = True
            self.start_setup()
        super(ModelDriver, self).start()

    def start_setup(self):
        r"""Actions to perform before the run starts."""
        pre_args = []
        if self.with_strace:
            if platform._is_linux:
                pre_cmd = 'strace'
            elif platform._is_osx:
                pre_cmd = 'dtrace'
            pre_args += [pre_cmd] + self.strace_flags
        elif self.with_valgrind:
            pre_args += ['valgrind'] + self.valgrind_flags
        env = copy.deepcopy(self.env)
        # env.update(os.environ)
<<<<<<< HEAD
        self.process = tools.popen_nobuffer(pre_args + self.args, env=env,
                                            cwd=self.workingDir,
                                            preexec_fn=preexec)
=======
        self.process = subprocess.Popen(
            pre_args + self.args, bufsize=0,
            # If PIPEs are used, communicate must be used below
            # stdin=subprocess.PIPE, stderr=subprocess.PIPE,
            stdout=subprocess.PIPE, stderr=subprocess.STDOUT,
            env=env, cwd=self.workingDir, preexec_fn=preexec)
        # Start thread to queue output
        self.queue = Queue()
        self.queue_thread = Thread(target=self.enqueue_output,
                                   args=(self.process.stdout, self.queue))
        self.queue_thread.daemon = True
        self.queue_thread.start()

    def enqueue_output(self, out, queue):
        r"""Method to call in thread to keep passing output to queue."""
        try:
            while self.process is not None:
                line = out.readline()
                if len(line) == 0:
                    break
                queue.put(line)
        except BaseException:  # pragma: debug
            self.error("Error getting output")
            raise
        queue.put(backwards.unicode2bytes(''))
        out.close()
>>>>>>> 891cf6af

    def run(self):
        r"""Run the model on a new process, receiving output from."""
        self.debug('Running %s from %s with cwd %s and env %s',
                   self.args, os.getcwd(), self.workingDir, pformat(self.env))
        self.run_setup()
        flag = True
        self.debug("Beginning loop")
        while self._running and (self.process is not None) and flag:
            flag = self.run_loop()
        self.run_finalize()

    def run_setup(self):
        pass

    def run_loop(self):
        r"""Loop to check if model is still running and forward output."""
        # Continue reading until there is not any output
        try:
            line = self.queue.get_nowait()
        except Empty:
            self.sleep()
            return True
        else:
            if len(line) == 0:
                self.debug("No more output")
                return False
            self.print_encoded(line, end="")
        return True

    def run_finalize(self):
        r"""Actions to perform after run_loop has finished. Mainly checking
        if there was an error and then handling it."""
        self.debug()
        self.kill_process()

    def wait_process(self, timeout=None):
        r"""Wait for some amount of time for the process to finish.

        Args:
            timeout (float, optional): Time (in seconds) that should be waited.
                Defaults to None and is infinite.

        """
        self.process.poll()
        T = self.start_timeout(timeout)
        while ((not T.is_out) and
               (self.process.returncode is None)):  # pragma: debug
            self.sleep()
            self.process.poll()
        self.stop_timeout()

    def kill_process(self):
        r"""Kill the process running the model, checking return code."""
        self.debug()
        with self.lock:
            self.debug()
            self._running = False
            if self.process is not None:
                # Kill process if it is still running
                self.process.poll()
                if self.process.returncode is None:  # pragma: debug
                    self.error("Return code is None, killing model process")
                    try:
                        self.process.kill()
                        self.wait_process(self.timeout)
                    except OSError:  # pragma: debug
                        self.error("Error killing model process")
                # Check return code
                assert(self.process.returncode is not None)
                if self.process.returncode != 0:
                    self.error("return code of %s indicates model error.",
                               str(self.process.returncode))
            self.process = None

    def terminate(self):
        r"""Terminate the process running the model."""
        if self._terminated:
            self.debug('Driver already terminated.')
            return
        self.debug()
        self.kill_process()
        super(ModelDriver, self).terminate()<|MERGE_RESOLUTION|>--- conflicted
+++ resolved
@@ -110,17 +110,9 @@
             pre_args += ['valgrind'] + self.valgrind_flags
         env = copy.deepcopy(self.env)
         # env.update(os.environ)
-<<<<<<< HEAD
         self.process = tools.popen_nobuffer(pre_args + self.args, env=env,
                                             cwd=self.workingDir,
                                             preexec_fn=preexec)
-=======
-        self.process = subprocess.Popen(
-            pre_args + self.args, bufsize=0,
-            # If PIPEs are used, communicate must be used below
-            # stdin=subprocess.PIPE, stderr=subprocess.PIPE,
-            stdout=subprocess.PIPE, stderr=subprocess.STDOUT,
-            env=env, cwd=self.workingDir, preexec_fn=preexec)
         # Start thread to queue output
         self.queue = Queue()
         self.queue_thread = Thread(target=self.enqueue_output,
@@ -141,7 +133,6 @@
             raise
         queue.put(backwards.unicode2bytes(''))
         out.close()
->>>>>>> 891cf6af
 
     def run(self):
         r"""Run the model on a new process, receiving output from."""
