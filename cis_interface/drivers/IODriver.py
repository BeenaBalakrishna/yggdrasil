<<<<<<< HEAD
from cis_interface.drivers.Driver import Driver
from cis_interface import backwards, tools
from cis_interface.tools import PSI_MSG_MAX
import sysv_ipc
=======
from cis_interface.drivers.CommDriver import CommDriver
>>>>>>> 4eb0ccbc


class IODriver(CommDriver):
    r"""Base driver for any driver that requires access to a message queue.

    Args:
        name (str): The name of the message queue that the driver should
            connect to.
        suffix (str, optional): Suffix added to name to create the environment
            variable where the message queue key is stored. Defaults to ''.
<<<<<<< HEAD
        receiving (bool, optional): If True, the driver will continue receiving
            messages from the queue and placing them in backlog_recv until it is
            stopped.
        \*\*kwargs: Additional keyword arguments are passed to parent class's
            __init__ method.

    Attributes (in addition to parent class's):
        state (str): Description of the last operation performed by the driver.
        numSent (int): The number of messages sent to the queue.
        numReceived (int): The number of messages received from the queue.
        mq (:class:`sysv_ipc.MessageQueue`): Message queue.
        receiving (bool): If True, the driver will continue receiving messages
            from the queue and placing them in buffered_messages until it is
            stopped.
        backlog_recv (list): A list of messages that have been received.
        backlog_send (list): A list of messages that should be sent.

    """
    def __init__(self, name, suffix="", receiving=False, **kwargs):
        super(IODriver, self).__init__(name, **kwargs)
        self.debug()
        self.state = 'Started'
        self.numSent = 0
        self.numReceived = 0
        self.mq = tools.get_queue()
        self.env[name + suffix] = str(self.mq.key)
        self.debug(".env: %s", self.env)
        self.receiving = False
        self.backlog_recv = []
        self.backlog_send = []

    @property
    def is_valid(self):
        r"""bool: Returns True if the queue is open and the parent class is
        valid."""
        with self.lock:
            return (super(IODriver, self).is_valid and self.queue_open)

    @property
    def queue_open(self):
        r"""bool: Returns True if the queue is open."""
        with self.lock:
            return (self.mq is not None)

    @property
    def n_ipc_msg(self):
        r"""int: The number of messages in the queue."""
        with self.lock:
            if self.queue_open:
                return self.mq.current_messages
            else:  # pragma: debug
                return 0

    def run(self):
        r"""Continue checking for buffered messages to be sent/recveived."""
        while self.queue_open:
            if self.receiving:
                self.recv_backlog()
            else:
                self.send_backlog()
            self.sleep()

    def graceful_stop(self, timeout=None, **kwargs):
        r"""Stop the IODriver, first draining the message queue.

        Args:
            timeout (float, optional): Max time that should be waited. Defaults
                to None and is set to attribute timeout. If 0, it will never
                timeout.
            \*\*kwargs: Additional keyword arguments are passed to the parent
                class's graceful_stop method.

        """
        self.debug('.graceful_stop()')
        T = self.start_timeout(timeout)
        try:
            while (self.n_ipc_msg > 0) and (not T.is_out):
                if DEBUG_SLEEPS:
                    self.debug('.graceful_stop(): draining %d messages',
                               self.n_ipc_msg)
                self.sleep()
        except Exception as e:  # pragma: debug
            self.raise_error(e)
        self.stop_timeout()
        super(IODriver, self).graceful_stop()
        self.debug('.graceful_stop(): done')

    def close_queue(self):
        r"""Close the queue."""
        self.debug(':close_queue()')
        with self.lock:
            try:
                if self.queue_open:
                    self.debug('.close_queue(): remove IPC id %d', self.mq.id)
                    tools.remove_queue(self.mq)
                    self.mq = None
            except Exception as e:  # pragma: debug
                self.error(':close_queue(): exception')
                self.raise_error(e)
        self.debug(':close_queue(): done')
        
    def terminate(self):
        r"""Stop the IODriver, removing the queue."""
        if self._terminated:
            self.debug(':terminated() Driver already terminated.')
            return
        self.debug(':terminate()')
        self.close_queue()
        super(IODriver, self).terminate()
        self.debug(':terminate(): done')

    def cleanup(self):
        r"""Ensure that the queues are removed."""
        self.debug(':cleanup()')
        self.close_queue()
        super(IODriver, self).cleanup()

    def printStatus(self, beg_msg='', end_msg=''):
        r"""Print information on the status of the IODriver.

        Arguments:
            beg_msg (str, optional): Additional message to print at beginning.
            end_msg (str, optional): Additional message to print at end.

        """
        msg = beg_msg
        msg += '%-30s' % (self.__module__ + '(' + self.name + ')')
        msg += '%-30s' % ('last action: ' + self.state)
        msg += '%-15s' % (str(self.numSent) + ' delivered, ')
        msg += '%-15s' % (str(self.numReceived) + ' accepted, ')
        with self.lock:
            if self.queue_open:
                msg += '%-15s' % (str(self.mq.current_messages) + ' ready')
        msg += end_msg

    def send_backlog(self):
        r"""Send a message from the send backlog to the queue."""
        if len(self.backlog_send) == 0:
            return
        try:
            ret = self.ipc_send(self.backlog_send[0], no_backlog=True)
            if ret:
                self.backlog_send.pop(0)
        except sysv_ipc.BusyError:
            pass

    def recv_backlog(self):
        r"""Check for any messages in the queue and add them to the recv
        backlog."""
        data = self.ipc_recv(no_backlog=True)
        if data is not None:
            self.backlog_recv.append(data)

    def ipc_send(self, data, no_backlog=False):
        r"""Send a message smaller than maxMsgSize.

        Args:
            data (str): The message to be sent.
            no_backlog (bool, optional): If False, any messages that can't be
                sent because the queue is full will be added to a list of
                messages to be sent once the queue is no longer full. If True,
                messages are not backlogged and an error will be raised if the
                queue is full.

        Returns:
            bool: Success or failure of send.

        """
        backwards.assert_bytes(data)
        with self.lock:
            self.state = 'deliver'
            self.debug('::ipc_send %d bytes', len(data))
            try:
                if not self.queue_open:
                    self.debug('.ipc_send(): mq closed')
                    return False
                else:
                    try:
                        if no_backlog or len(self.backlog_send) == 0:
                            self.mq.send(data, block=False)
                            self.debug('.ipc_send %d bytes completed', len(data))
                            self.numSent = self.numSent + 1
                            self.state = 'delivered'
                        else:
                            raise sysv_ipc.BusyError(
                                'Backlogged messages must be received first')
                    except sysv_ipc.BusyError as e:
                        if no_backlog:
                            return False
                        else:
                            self.backlog_send.append(data)
                            self.debug('.ipc_send %d bytes backlogged',
                                       len(data))
                            self.state = 'backlog'
            except Exception as e:  # pragma: debug
                self.raise_error(e)
        return True

    def ipc_recv(self, no_backlog=False):
        r"""Receive a message smaller than maxMsgSize.

        Args:
            no_backlog (bool, optional): If False and there are messages in the
                receive backlog, they will be returned first. Otherwise the
                queue is checked for a message.

        Returns:
            str: The received message.

        """
        if (not no_backlog) and (len(self.backlog_recv) > 0):
            self.debug('.ipc_recv(): returning backlogged message')
            return self.backlog_recv.pop(0)
        with self.lock:
            self.state = 'accept'
            self.debug('.ipc_recv(): reading IPC msg')
            ret = None
            try:
                if not self.queue_open:
                    self.debug('.ipc_recv(): mq closed')
                elif self.mq.current_messages > 0:
                    data, _ = self.mq.receive()
                    ret = data
                    self.debug('.ipc_recv ret %d bytes', len(ret))
                else:
                    ret = backwards.unicode2bytes('')
                    self.debug('.ipc_recv(): no messages in the queue')
            except Exception as e:  # pragma: debug
                self.raise_error(e)
            if ret is not None:
                backwards.assert_bytes(ret)
            return ret

    def ipc_send_nolimit(self, data):
        r"""Send a message larger than maxMsgSize in multiple parts.

        Args:
            str: The message to be sent.

        Returns:
            bool: Success or failure of send.

        """
        self.state = 'deliver'
        self.debug('::ipc_send_nolimit %d bytes', len(data))
        prev = 0
        ret = True
        out = self.ipc_send(backwards.unicode2bytes("%ld" % len(data)))
        if not out:
            return out
        while prev < len(data):
            try:
                next = min(prev + maxMsgSize, len(data))
                # next = min(prev + self.mq.max_size, len(data))
                out = self.ipc_send(data[prev:next])
                if not out:  # pragma: debug
                    return out
                self.debug('.ipc_send_nolimit(): %d of %d bytes sent',
                           next, len(data))
                prev = next
            except Exception as e:  # pragma: debug
                ret = False
                self.error('.ipc_send_nolimit(): send interupted at %d of %d bytes.',
                           prev, len(data))
                self.raise_error(e)
                # break
        if ret:
            self.debug('.ipc_send_nolimit %d bytes completed', len(data))
        return ret

    def ipc_recv_nolimit(self):
        r"""Receive a message larger than maxMsgSize in multiple parts.

        Returns:
            str: The complete received message.

        """
        self.state = 'accept'
        self.debug('.ipc_recv_nolimit(): reading IPC msg')
        ret = self.ipc_recv()
        if ret is None or len(ret) == 0:
            return ret
        try:
            leng_exp = int(float(ret))
            data = backwards.unicode2bytes('')
            tries_orig = leng_exp / maxMsgSize + 5
            tries = tries_orig
            while (len(data) < leng_exp) and (tries > 0):
                ret = self.ipc_recv()
                if ret is None:  # pragma: debug
                    self.debug('.ipc_recv_nolimit: read interupted at %d of %d bytes.',
                               len(data, leng_exp))
                    break
                data = data + ret
                tries -= 1
                self.sleep()
            if len(data) == leng_exp:
                ret, leng = data, len(data)
            elif len(data) > leng_exp:  # pragma: debug
                ret, leng = None, -1
                Exception("%d bytes were recieved, but only %d were expected."
                          % (len(data), leng_exp))
            else:  # pragma: debug
                ret, leng = None, -1
                Exception('After %d tries, only %d of %d bytes were received.'
                          % (tries_orig, len(data), leng_exp))
        except Exception as e:  # pragma: debug
            ret, leng = None, -1
            self.raise_error(e)
        self.debug('.ipc_recv_nolimit ret %d bytes', leng)
        return ret
=======
        **kwargs: Additional keyword arguments are passed to parent class.

    """
    def __init__(self, name, suffix="", **kwargs):
        super(IODriver, self).__init__(name + suffix, **kwargs)
        self.debug()

    # @property
    # def n_ipc_msg(self):
    #     r"""int: The number of messages in the queue."""
    #     return super(IODriver, self).n_msg

    # def ipc_send(self, data):
    #     r"""Send a message smaller than maxMsgSize.

    #     Args:
    #         str: The message to be sent.

    #     Returns:
    #         bool: Success or failure of send.

    #     """
    #     backwards.assert_bytes(data)
    #     with self.lock:
    #         self.state = 'deliver'
    #         self.debug('::ipc_send %d bytes', len(data))
    #         try:
    #             if not self.queue_open:
    #                 self.debug('.ipc_send(): mq closed')
    #                 return False
    #             else:
    #                 self.mq.send(data)
    #                 self.debug('.ipc_send %d bytes completed', len(data))
    #                 self.state = 'delivered'
    #                 self.numSent = self.numSent + 1
    #         except Exception as e:  # pragma: debug
    #             self.raise_error(e)
    #     return True

    # def ipc_recv(self):
    #     r"""Receive a message smaller than maxMsgSize.

    #     Returns:
    #         str: The received message.

    #     """
    #     with self.lock:
    #         self.state = 'accept'
    #         self.debug('.ipc_recv(): reading IPC msg')
    #         ret = None
    #         try:
    #             if not self.queue_open:
    #                 self.debug('.ipc_recv(): mq closed')
    #             elif self.mq.current_messages > 0:
    #                 data, _ = self.mq.receive()
    #                 ret = data
    #                 self.debug('.ipc_recv ret %d bytes', len(ret))
    #             else:
    #                 ret = backwards.unicode2bytes('')
    #                 self.debug('.ipc_recv(): no messages in the queue')
    #         except Exception as e:  # pragma: debug
    #             self.raise_error(e)
    #         if ret is not None:
    #             backwards.assert_bytes(ret)
    #         return ret

    # def ipc_send_nolimit(self, data):
    #     r"""Send a message larger than maxMsgSize in multiple parts.

    #     Args:
    #         str: The message to be sent.

    #     Returns:
    #         bool: Success or failure of send.

    #     """
    #     self.state = 'deliver'
    #     self.debug('::ipc_send_nolimit %d bytes', len(data))
    #     prev = 0
    #     ret = True
    #     out = self.ipc_send(backwards.unicode2bytes("%ld" % len(data)))
    #     if not out:
    #         return out
    #     while prev < len(data):
    #         try:
    #             next = min(prev + maxMsgSize, len(data))
    #             # next = min(prev + self.mq.max_size, len(data))
    #             out = self.ipc_send(data[prev:next])
    #             if not out:  # pragma: debug
    #                 return out
    #             self.debug('.ipc_send_nolimit(): %d of %d bytes sent',
    #                        next, len(data))
    #             prev = next
    #         except Exception as e:  # pragma: debug
    #             ret = False
    #             self.error('.ipc_send_nolimit(): send interupted at %d of %d bytes.',
    #                        prev, len(data))
    #             self.raise_error(e)
    #             # break
    #     if ret:
    #         self.debug('.ipc_send_nolimit %d bytes completed', len(data))
    #     self.state = 'delivered'
    #     return ret

    # def ipc_recv_nolimit(self):
    #     r"""Receive a message larger than maxMsgSize in multiple parts.

    #     Returns:
    #         str: The complete received message.

    #     """
    #     self.state = 'accept'
    #     self.debug('.ipc_recv_nolimit(): reading IPC msg')
    #     ret = self.ipc_recv()
    #     if ret is None or len(ret) == 0:
    #         return ret
    #     try:
    #         leng_exp = int(float(ret))
    #         data = backwards.unicode2bytes('')
    #         tries_orig = leng_exp / maxMsgSize + 5
    #         tries = tries_orig
    #         while (len(data) < leng_exp) and (tries > 0):
    #             ret = self.ipc_recv()
    #             if ret is None:  # pragma: debug
    #                 self.debug('.ipc_recv_nolimit: read interupted at %d of %d bytes.',
    #                            len(data, leng_exp))
    #                 break
    #             data = data + ret
    #             tries -= 1
    #             self.sleep()
    #         if len(data) == leng_exp:
    #             ret, leng = data, len(data)
    #         elif len(data) > leng_exp:  # pragma: debug
    #             ret, leng = None, -1
    #             Exception("%d bytes were recieved, but only %d were expected."
    #                       % (len(data), leng_exp))
    #         else:  # pragma: debug
    #             ret, leng = None, -1
    #             Exception('After %d tries, only %d of %d bytes were received.'
    #                       % (tries_orig, len(data), leng_exp))
    #     except Exception as e:  # pragma: debug
    #         ret, leng = None, -1
    #         self.raise_error(e)
    #     self.debug('.ipc_recv_nolimit ret %d bytes', leng)
    #     return ret
>>>>>>> 4eb0ccbc
    
    # def recv_wait(self, timeout=None):
    #     r"""Receive a message smaller than maxMsgSize. Unlike ipc_recv,
    #     recv_wait will wait until there is a message to receive or the queue is
    #     closed.

    #     Args:
    #         timeout (float, optional): Max time that should be waited. Defaults
    #             to None and is set to attribute timeout. If set to 0, it will
    #             never timeout.

    #     Returns:
    #         str: The received message.

    #     """
    #     ret = ''
    #     T = self.start_timeout(timeout)
    #     while (not T.is_out):
    #         ret = self.ipc_recv()
    #         if ret is None or len(ret) > 0:
    #             break
    #         self.debug('.recv_wait(): waiting')
    #         self.sleep()
    #     self.stop_timeout()
    #     return ret

    # def recv_wait_nolimit(self, timeout=None):
    #     r"""Receive a message larger than maxMsgSize. Unlike ipc_recv,
    #     recv_wait will wait until there is a message to receive or the queue is
    #     closed.

    #     Args:
    #         timeout (float, optional): Max time that should be waited. Defaults
    #             to None and is set to self.timeout. If set to 0, it will never
    #             timeout.

    #     Returns:
    #         str: The received message.

    #     """
    #     ret = ''
    #     T = self.start_timeout(timeout)
    #     while (not T.is_out):
    #         ret = self.ipc_recv_nolimit()
    #         if ret is None or len(ret) > 0:
    #             break
    #         self.debug('.recv_wait_nolimit(): waiting')
    #         self.sleep()
    #     self.stop_timeout()
    #     return ret<|MERGE_RESOLUTION|>--- conflicted
+++ resolved
@@ -1,11 +1,4 @@
-<<<<<<< HEAD
-from cis_interface.drivers.Driver import Driver
-from cis_interface import backwards, tools
-from cis_interface.tools import PSI_MSG_MAX
-import sysv_ipc
-=======
 from cis_interface.drivers.CommDriver import CommDriver
->>>>>>> 4eb0ccbc
 
 
 class IODriver(CommDriver):
@@ -16,319 +9,6 @@
             connect to.
         suffix (str, optional): Suffix added to name to create the environment
             variable where the message queue key is stored. Defaults to ''.
-<<<<<<< HEAD
-        receiving (bool, optional): If True, the driver will continue receiving
-            messages from the queue and placing them in backlog_recv until it is
-            stopped.
-        \*\*kwargs: Additional keyword arguments are passed to parent class's
-            __init__ method.
-
-    Attributes (in addition to parent class's):
-        state (str): Description of the last operation performed by the driver.
-        numSent (int): The number of messages sent to the queue.
-        numReceived (int): The number of messages received from the queue.
-        mq (:class:`sysv_ipc.MessageQueue`): Message queue.
-        receiving (bool): If True, the driver will continue receiving messages
-            from the queue and placing them in buffered_messages until it is
-            stopped.
-        backlog_recv (list): A list of messages that have been received.
-        backlog_send (list): A list of messages that should be sent.
-
-    """
-    def __init__(self, name, suffix="", receiving=False, **kwargs):
-        super(IODriver, self).__init__(name, **kwargs)
-        self.debug()
-        self.state = 'Started'
-        self.numSent = 0
-        self.numReceived = 0
-        self.mq = tools.get_queue()
-        self.env[name + suffix] = str(self.mq.key)
-        self.debug(".env: %s", self.env)
-        self.receiving = False
-        self.backlog_recv = []
-        self.backlog_send = []
-
-    @property
-    def is_valid(self):
-        r"""bool: Returns True if the queue is open and the parent class is
-        valid."""
-        with self.lock:
-            return (super(IODriver, self).is_valid and self.queue_open)
-
-    @property
-    def queue_open(self):
-        r"""bool: Returns True if the queue is open."""
-        with self.lock:
-            return (self.mq is not None)
-
-    @property
-    def n_ipc_msg(self):
-        r"""int: The number of messages in the queue."""
-        with self.lock:
-            if self.queue_open:
-                return self.mq.current_messages
-            else:  # pragma: debug
-                return 0
-
-    def run(self):
-        r"""Continue checking for buffered messages to be sent/recveived."""
-        while self.queue_open:
-            if self.receiving:
-                self.recv_backlog()
-            else:
-                self.send_backlog()
-            self.sleep()
-
-    def graceful_stop(self, timeout=None, **kwargs):
-        r"""Stop the IODriver, first draining the message queue.
-
-        Args:
-            timeout (float, optional): Max time that should be waited. Defaults
-                to None and is set to attribute timeout. If 0, it will never
-                timeout.
-            \*\*kwargs: Additional keyword arguments are passed to the parent
-                class's graceful_stop method.
-
-        """
-        self.debug('.graceful_stop()')
-        T = self.start_timeout(timeout)
-        try:
-            while (self.n_ipc_msg > 0) and (not T.is_out):
-                if DEBUG_SLEEPS:
-                    self.debug('.graceful_stop(): draining %d messages',
-                               self.n_ipc_msg)
-                self.sleep()
-        except Exception as e:  # pragma: debug
-            self.raise_error(e)
-        self.stop_timeout()
-        super(IODriver, self).graceful_stop()
-        self.debug('.graceful_stop(): done')
-
-    def close_queue(self):
-        r"""Close the queue."""
-        self.debug(':close_queue()')
-        with self.lock:
-            try:
-                if self.queue_open:
-                    self.debug('.close_queue(): remove IPC id %d', self.mq.id)
-                    tools.remove_queue(self.mq)
-                    self.mq = None
-            except Exception as e:  # pragma: debug
-                self.error(':close_queue(): exception')
-                self.raise_error(e)
-        self.debug(':close_queue(): done')
-        
-    def terminate(self):
-        r"""Stop the IODriver, removing the queue."""
-        if self._terminated:
-            self.debug(':terminated() Driver already terminated.')
-            return
-        self.debug(':terminate()')
-        self.close_queue()
-        super(IODriver, self).terminate()
-        self.debug(':terminate(): done')
-
-    def cleanup(self):
-        r"""Ensure that the queues are removed."""
-        self.debug(':cleanup()')
-        self.close_queue()
-        super(IODriver, self).cleanup()
-
-    def printStatus(self, beg_msg='', end_msg=''):
-        r"""Print information on the status of the IODriver.
-
-        Arguments:
-            beg_msg (str, optional): Additional message to print at beginning.
-            end_msg (str, optional): Additional message to print at end.
-
-        """
-        msg = beg_msg
-        msg += '%-30s' % (self.__module__ + '(' + self.name + ')')
-        msg += '%-30s' % ('last action: ' + self.state)
-        msg += '%-15s' % (str(self.numSent) + ' delivered, ')
-        msg += '%-15s' % (str(self.numReceived) + ' accepted, ')
-        with self.lock:
-            if self.queue_open:
-                msg += '%-15s' % (str(self.mq.current_messages) + ' ready')
-        msg += end_msg
-
-    def send_backlog(self):
-        r"""Send a message from the send backlog to the queue."""
-        if len(self.backlog_send) == 0:
-            return
-        try:
-            ret = self.ipc_send(self.backlog_send[0], no_backlog=True)
-            if ret:
-                self.backlog_send.pop(0)
-        except sysv_ipc.BusyError:
-            pass
-
-    def recv_backlog(self):
-        r"""Check for any messages in the queue and add them to the recv
-        backlog."""
-        data = self.ipc_recv(no_backlog=True)
-        if data is not None:
-            self.backlog_recv.append(data)
-
-    def ipc_send(self, data, no_backlog=False):
-        r"""Send a message smaller than maxMsgSize.
-
-        Args:
-            data (str): The message to be sent.
-            no_backlog (bool, optional): If False, any messages that can't be
-                sent because the queue is full will be added to a list of
-                messages to be sent once the queue is no longer full. If True,
-                messages are not backlogged and an error will be raised if the
-                queue is full.
-
-        Returns:
-            bool: Success or failure of send.
-
-        """
-        backwards.assert_bytes(data)
-        with self.lock:
-            self.state = 'deliver'
-            self.debug('::ipc_send %d bytes', len(data))
-            try:
-                if not self.queue_open:
-                    self.debug('.ipc_send(): mq closed')
-                    return False
-                else:
-                    try:
-                        if no_backlog or len(self.backlog_send) == 0:
-                            self.mq.send(data, block=False)
-                            self.debug('.ipc_send %d bytes completed', len(data))
-                            self.numSent = self.numSent + 1
-                            self.state = 'delivered'
-                        else:
-                            raise sysv_ipc.BusyError(
-                                'Backlogged messages must be received first')
-                    except sysv_ipc.BusyError as e:
-                        if no_backlog:
-                            return False
-                        else:
-                            self.backlog_send.append(data)
-                            self.debug('.ipc_send %d bytes backlogged',
-                                       len(data))
-                            self.state = 'backlog'
-            except Exception as e:  # pragma: debug
-                self.raise_error(e)
-        return True
-
-    def ipc_recv(self, no_backlog=False):
-        r"""Receive a message smaller than maxMsgSize.
-
-        Args:
-            no_backlog (bool, optional): If False and there are messages in the
-                receive backlog, they will be returned first. Otherwise the
-                queue is checked for a message.
-
-        Returns:
-            str: The received message.
-
-        """
-        if (not no_backlog) and (len(self.backlog_recv) > 0):
-            self.debug('.ipc_recv(): returning backlogged message')
-            return self.backlog_recv.pop(0)
-        with self.lock:
-            self.state = 'accept'
-            self.debug('.ipc_recv(): reading IPC msg')
-            ret = None
-            try:
-                if not self.queue_open:
-                    self.debug('.ipc_recv(): mq closed')
-                elif self.mq.current_messages > 0:
-                    data, _ = self.mq.receive()
-                    ret = data
-                    self.debug('.ipc_recv ret %d bytes', len(ret))
-                else:
-                    ret = backwards.unicode2bytes('')
-                    self.debug('.ipc_recv(): no messages in the queue')
-            except Exception as e:  # pragma: debug
-                self.raise_error(e)
-            if ret is not None:
-                backwards.assert_bytes(ret)
-            return ret
-
-    def ipc_send_nolimit(self, data):
-        r"""Send a message larger than maxMsgSize in multiple parts.
-
-        Args:
-            str: The message to be sent.
-
-        Returns:
-            bool: Success or failure of send.
-
-        """
-        self.state = 'deliver'
-        self.debug('::ipc_send_nolimit %d bytes', len(data))
-        prev = 0
-        ret = True
-        out = self.ipc_send(backwards.unicode2bytes("%ld" % len(data)))
-        if not out:
-            return out
-        while prev < len(data):
-            try:
-                next = min(prev + maxMsgSize, len(data))
-                # next = min(prev + self.mq.max_size, len(data))
-                out = self.ipc_send(data[prev:next])
-                if not out:  # pragma: debug
-                    return out
-                self.debug('.ipc_send_nolimit(): %d of %d bytes sent',
-                           next, len(data))
-                prev = next
-            except Exception as e:  # pragma: debug
-                ret = False
-                self.error('.ipc_send_nolimit(): send interupted at %d of %d bytes.',
-                           prev, len(data))
-                self.raise_error(e)
-                # break
-        if ret:
-            self.debug('.ipc_send_nolimit %d bytes completed', len(data))
-        return ret
-
-    def ipc_recv_nolimit(self):
-        r"""Receive a message larger than maxMsgSize in multiple parts.
-
-        Returns:
-            str: The complete received message.
-
-        """
-        self.state = 'accept'
-        self.debug('.ipc_recv_nolimit(): reading IPC msg')
-        ret = self.ipc_recv()
-        if ret is None or len(ret) == 0:
-            return ret
-        try:
-            leng_exp = int(float(ret))
-            data = backwards.unicode2bytes('')
-            tries_orig = leng_exp / maxMsgSize + 5
-            tries = tries_orig
-            while (len(data) < leng_exp) and (tries > 0):
-                ret = self.ipc_recv()
-                if ret is None:  # pragma: debug
-                    self.debug('.ipc_recv_nolimit: read interupted at %d of %d bytes.',
-                               len(data, leng_exp))
-                    break
-                data = data + ret
-                tries -= 1
-                self.sleep()
-            if len(data) == leng_exp:
-                ret, leng = data, len(data)
-            elif len(data) > leng_exp:  # pragma: debug
-                ret, leng = None, -1
-                Exception("%d bytes were recieved, but only %d were expected."
-                          % (len(data), leng_exp))
-            else:  # pragma: debug
-                ret, leng = None, -1
-                Exception('After %d tries, only %d of %d bytes were received.'
-                          % (tries_orig, len(data), leng_exp))
-        except Exception as e:  # pragma: debug
-            ret, leng = None, -1
-            self.raise_error(e)
-        self.debug('.ipc_recv_nolimit ret %d bytes', leng)
-        return ret
-=======
         **kwargs: Additional keyword arguments are passed to parent class.
 
     """
@@ -474,7 +154,6 @@
     #         self.raise_error(e)
     #     self.debug('.ipc_recv_nolimit ret %d bytes', leng)
     #     return ret
->>>>>>> 4eb0ccbc
     
     # def recv_wait(self, timeout=None):
     #     r"""Receive a message smaller than maxMsgSize. Unlike ipc_recv,
