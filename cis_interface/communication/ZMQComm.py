import uuid
import zmq
import threading
# import multiprocessing
from cis_interface import backwards
from cis_interface.communication import CommBase
from cis_interface.tools import CisClass, is_zmq_installed


_registered_sockets = dict()
_registered_servers = dict()


_socket_type_pairs = [('PUSH', 'PULL'),
                      ('PUB', 'SUB'),
                      ('REP', 'REQ'),
                      ('ROUTER', 'DEALER'),
                      ('PAIR', 'PAIR')]
_socket_send_types = [t[0] for t in _socket_type_pairs]
_socket_recv_types = [t[1] for t in _socket_type_pairs]
_socket_protocols = ['tcp', 'inproc', 'ipc', 'udp', 'pgm', 'epgm']
_flag_zmq_filter = backwards.unicode2bytes('_ZMQFILTER_')
_default_socket_type = 4
_default_protocol = 'tcp'


def register_socket(socket_type_name, address):
    r"""Register a socket.

    Args:
        socket_type_name (str): Name of the socket type.
        address (str): Socket address.

    """
    global _registered_sockets
    key = '%s_%s' % (socket_type_name, address)
    _registered_sockets[key] = address

    
def unregister_socket(socket_type_name, address):
    r"""Unregister a socket.

    Args:
        socket_type_name (str): Name of the socket type.
        address (str): Socket address.

    """
    global _registered_sockets
    key = '%s_%s' % (socket_type_name, address)
    if key in _registered_sockets:
        del _registered_sockets[key]

        
def get_socket_type_mate(t_in):
    r"""Find the counterpart socket type.

    Args:
        t_in (str): Socket type.

    Returns:
        str: Counterpart socket type.

    Raises:
        ValueError: If t_in is not a recognized socket type.

    """
    if t_in in _socket_send_types:
        for t in _socket_type_pairs:
            if t[0] == t_in:
                return t[1]
    elif t_in in _socket_recv_types:
        for t in _socket_type_pairs:
            if t[1] == t_in:
                return t[0]
    else:
        raise ValueError('Could not locate socket type %s' % t_in)


def format_address(protocol, host, port=None):
    r"""Format an address based on its parts.

    Args:
        protocol (str): Communication protocol that should be used.
        host (str): Host that address should point to.
        port (int, optional): Port that address should point to. Defaults to
            None and is not added to the address.

    Returns:
        str: Complete address.

    Raises:
        ValueError: If the protocol is not recognized.

    """
    if host == 'localhost':
        host = '127.0.0.1'
    if protocol in ['inproc', 'ipc']:
        address = "%s://%s" % (protocol, host)
    elif protocol not in _socket_protocols:
        raise ValueError("Unrecognized protocol: %s" % protocol)
    else:
        address = "%s://%s" % (protocol, host)
        if port is not None:
            address += ":%d" % port
    return address

                    
def parse_address(address):
    r"""Split an address into its parts.

    Args:
        address (str): Address to be split.

    Returns:
        dict: Parameters extracted from the address.

    Raises:
        ValueError: If the address dosn't contain '://'.
        ValueError: If the protocol is not supported.

    """
    if '://' not in address:
        raise ValueError("Address must contain '://'")
    protocol, res = address.split('://')
    if protocol not in _socket_protocols:
        raise ValueError("Protocol '%s' not supported." % protocol)
    if protocol in ['inproc', 'ipc']:
        host = res
        port = protocol
    else:
        if ':' in res:
            host, port = res.split(':')
            port = int(port)
        else:
            host = res
            port = None
    out = dict(protocol=protocol, host=host, port=port)
    return out


def bind_socket(socket, address):
    r"""Bind a socket to an address, getting a random port as necessary.

    Args:
        socket (zmq.Socket): Socket that should be bound.
        address (str): Address that socket should be bound to.

    Returns:
        str: Address that socket was bound to, including random port if one
            was used.

    """
    param = parse_address(address)
    if (param['protocol'] in ['inproc', 'ipc']) or (param['port'] is not None):
        socket.bind(address)
    else:
        port = socket.bind_to_random_port(address)
        address += ":%d" % port
    return address

    
# class ZMQProxy(multiprocessing.Process):
class ZMQProxy(threading.Thread, CisClass):
    r"""Start a proxy in a new thread for a server address. A client-side
    address will be randomly generated.

    Args:
        srv_address (str): Address that should face the server(s).
        context (zmq.Context, optional): ZeroMQ context that should be used.
            Defaults to None and the global context is used.
        protocol (str, optional): Protocol that should be used for the sockets.
            Defaults to None and is set to _default_protocol.
        host (str, optional): Host for socket address. Defaults to 'localhost'.
        **kwargs: Additional keyword arguments are passed to the parent class.

    Attributes:
        lock (threading.RLock): Lock for accessing the sockets from multiple
            threads.
        srv_address (str): Address that faces the server(s).
        cli_address (str): Address that faces the client(s).
        context (zmq.Context): ZeroMQ context that will be used.
        srv_socket (zmq.Socket): Socket facing client(s).
        cli_socket (zmq.Socket): Socket facing server(s).
        cli_count (int): Number of clients that have connected to this proxy.

    """
    def __init__(self, srv_address, context=None, **kwargs):
        self.lock = threading.RLock()
        # Get parameters
        srv_param = parse_address(srv_address)
        cli_param = dict()
        for k in ['protocol', 'host', 'port']:
            cli_param[k] = kwargs.pop(k, srv_param[k])
        super(ZMQProxy, self).__init__(**kwargs)
        context = context or zmq.Context.instance()
        # Create new address for the frontend
        if cli_param['protocol'] in ['inproc', 'ipc']:
            cli_param['host'] = str(uuid.uuid4())
        cli_address = format_address(cli_param['protocol'], cli_param['host'])
        frontend = context.socket(zmq.ROUTER)
        self.cli_address = bind_socket(frontend, cli_address)
        self.cli_socket = frontend
        register_socket('ROUTER', self.cli_address)
        # Bind backend
        backend = context.socket(zmq.DEALER)
        self.srv_address = bind_socket(backend, srv_address)
        self.srv_socket = backend
        register_socket('DEALER', self.srv_address)
        # Set up poller
        # self.poller = zmq.Poller()
        # self.poller.register(frontend, zmq.POLLIN)
        self.cli_count = 0
        self._running = False
        # Cis class init
        CisClass.__init__(self, 'ZMQProxy.%s' % srv_address, **kwargs)

    def client_recv(self):
        r"""Receive single message from the client."""
        with self.lock:
            if self._running:
                return self.cli_socket.recv_multipart()
            else:  # pragma: debug
                None

    def server_send(self, msg):
        r"""Send single message to the server."""
        if msg is None:  # pragma: debug
            return
        while self._running:
            try:
                with self.lock:
                    self.srv_socket.send(msg, zmq.NOBLOCK)
                    # self.srv_socket.send_multipart(msg, zmq.NOBLOCK)
                break
            except zmq.ZMQError:
                self.sleep(0.0001)

    def poll(self):
        # socks = dict(self.poller.poll())
        # return (socks.get(self.cli_socket) == zmq.POLLIN)
        with self.lock:
            if not self._running:  # pragma: debug
                return False
        out = self.cli_socket.poll(timeout=1, flags=zmq.POLLIN)
        return (out == zmq.POLLIN)

    def run(self):
        r"""Run the proxy, handling errors on exit."""
        self._running = True
        self.debug('Proxy forwarding messages from %s to %s',
                   self.cli_address, self.srv_address)
        try:
            # This version does explicit checking of polls
            while self._running:
                if self.poll():
                    message = self.client_recv()
                    # print('fowarding', message)
                    if message is not None:
                        self.debug('Forwarding message of size %d from %s',
                                   len(message[1]), message[0])
                        self.server_send(message[1])
                    # For multipart
                    # self.server_send(message)
            # This version does fowarding in a black box
            # zmq.proxy(self.cli_socket, self.srv_socket)
        except zmq.ZMQError:  # pragma: debug
            # print('proxy stopped')
            self.debug('Proxy fowarding stopped.')
            raise
        self.close_sockets()

    def close_sockets(self):
        r"""Close the sockets."""
        self.debug('Closing sockets')
        if self.cli_socket:
            self.cli_socket.close()
            self.cli_socket = None
        if self.srv_socket:
            self.srv_socket.close()
            self.srv_socket = None
        unregister_socket('ROUTER', self.cli_address)
        unregister_socket('DEALER', self.srv_address)

    def terminate(self):
        r"""Stop the proxy."""
        with self.lock:
            self._running = False


class ZMQComm(CommBase.CommBase):
    r"""Class for handling I/O using ZeroMQ sockets.

    Args:
        name (str): The environment variable where the socket address is
            stored.
        context (zmq.Context, optional): ZeroMQ context that should be used.
            Defaults to None and the global context is used.
        socket_type (str, optional): The type of socket that should be created.
            Defaults to _default_socket_type. See zmq for all options.
        socket_action (str, optional): The action that the socket should perform.
            Defaults to action based on the direction ('connect' for 'recv',
            'bind' for 'send'.)
        topic_filter (str, optional): Message filter to use when subscribing.
            This is only used for 'SUB' socket types. Defaults to '' which is
            all messages.
        dealer_identity (str, optional): Identity that should be used to route
            messages to a dealer socket. Defaults to '0'.
        dont_open (bool, optional): If True, the connection will not be opened.
            Defaults to False.
        **kwargs: Additional keyword arguments are passed to CommBase.

    Attributes:
        context (zmq.Context): ZeroMQ context that will be used.
        socket (zmq.Socket): ZeroMQ socket.
        socket_type_name (str): The type of socket that should be created.
        socket_type (int): ZeroMQ socket type.
        socket_action (str, optional): The action that the socket should perform.
        topic_filter (str): Message filter to use when subscribing.
        dealer_identity (str): Identity that should be used to route messages
            to a dealer socket.

    """
    def __init__(self, name, context=None, socket_type=None, socket_action=None,
                 topic_filter='', dealer_identity=None, dont_open=False, **kwargs):
        super(ZMQComm, self).__init__(name, dont_open=True, **kwargs)
        # Client/Server things
        if self.is_client:
            socket_type = 'DEALER'
            socket_action = 'connect'
            self.direction = 'send'
        if self.is_server:
            socket_type = 'DEALER'
            socket_action = 'connect'
            self.direction = 'recv'
        # if self.is_response_client:
        #     socket_action = 'bind'
        # if self.is_response_server:
        #     socket_action = 'connect'
        # Set defaults
        if socket_type is None:
            if self.direction == 'recv':
                socket_type = _socket_recv_types[_default_socket_type]
            elif self.direction == 'send':
                socket_type = _socket_send_types[_default_socket_type]
        if not (self.is_client or self.is_server):
            if socket_type in ['PULL', 'SUB', 'REQ', 'DEALER']:
                self.direction = 'recv'  # connect
            elif socket_type in ['PUSH', 'PUB', 'REP', 'ROUTER']:
                self.direction = 'send'  # bind
        if socket_action is None:
            if self.port in ['inproc', 'ipc']:
                if self.direction == 'recv':
                    socket_action = 'connect'
                elif self.direction == 'send':
                    socket_action = 'bind'
            elif self.port is None:
                socket_action = 'bind'
            else:
                socket_action = 'connect'
        self.context = context or zmq.Context.instance()
        self.socket_type_name = socket_type
        self.socket_type = getattr(zmq, socket_type)
        self.socket_action = socket_action
        self.socket = self.context.socket(self.socket_type)
        self.topic_filter = backwards.unicode2bytes(topic_filter)
        if dealer_identity is None:
            dealer_identity = str(uuid.uuid4())
        self.dealer_identity = backwards.unicode2bytes(dealer_identity)
        self._openned = False
        self._bound = False
        self._connected = False
        self._recv_identities = set([])
        self._client_proxy = None
        # Reserve/set port by binding
        if not dont_open:
            self.open()
        else:
            self.bind()

    @classmethod
    def is_installed(cls):
        r"""bool: Is the comm installed."""
        return is_zmq_installed()

    @property
    def maxMsgSize(self):
        r"""int: Maximum size of a single message that should be sent."""
        # Based on limit of 32bit int, this could be 2**30, but this is
        # too large for stack allocation in C so 2**20 will be used.
        return 2**20

    @classmethod
    def comm_count(cls):
        r"""int: Number of sockets that have been opened on this process."""
        return len(_registered_sockets)

    @property
    def address_param(self):
        r"""dict: Address parameters."""
        return parse_address(self.address)

    @property
    def protocol(self):
        r"""str: Protocol that socket uses."""
        return self.address_param['protocol']

    @property
    def host(self):
        r"""str: Host that socket is connected to."""
        return self.address_param['host']

    @property
    def port(self):
        r"""str: Port that socket is connected to."""
        return self.address_param['port']

    @classmethod
    def new_comm_kwargs(cls, name, protocol=None, host=None, port=None, **kwargs):
        r"""Initialize communication with new queue.

        Args:
            name (str): Name of new socket.
            protocol (str, optional): The protocol that should be used.
                Defaults to None and is set to _default_protocol. See zmq for
                details.
            host (str, optional): The host that should be used. Invalid for
                'inproc' protocol. Defaults to 'localhost'.
            port (int, optional): The port used. Invalid for 'inproc' protocol.
                Defaults to None and a random port is choosen.
            **kwargs: Additional keywords arguments are returned as keyword
                arguments for the new comm.

        Returns:
            tuple(tuple, dict): Arguments and keyword arguments for new socket.

        """
        args = [name]
        if protocol is None:
            protocol = _default_protocol
        if host is None:
            if protocol in ['inproc', 'ipc']:
                host = str(uuid.uuid4())
            else:
                host = 'localhost'
        if 'address' not in kwargs:
            kwargs['address'] = format_address(protocol, host, port=port)
        return args, kwargs

    @property
    def opp_address(self):
        r"""str: Address for opposite comm."""
        if self.is_client:
            if self._client_proxy is None:  # pragma: debug
                raise Exception("The client proxy does not yet have an address.")
            return self._client_proxy.srv_address
        else:
            return self.address

    def opp_comm_kwargs(self):
        r"""Get keyword arguments to initialize communication with opposite
        comm object.

        Returns:
            dict: Keyword arguments for opposite comm object.

        """
        kwargs = super(ZMQComm, self).opp_comm_kwargs()
        kwargs['socket_type'] = get_socket_type_mate(self.socket_type_name)
        if self.is_client:
            kwargs['is_server'] = True
        elif self.is_server:
            kwargs['is_client'] = True
        if kwargs['socket_type'] in ['DEALER', 'ROUTER']:
            kwargs['dealer_identity'] = self.dealer_identity
        return kwargs

    def register_socket(self):
        r"""Register a socket."""
        register_socket(self.socket_type_name, self.address)

    def unregister_socket(self):
        r"""Unregister a socket."""
        unregister_socket(self.socket_type_name, self.address)
        
    def bind(self):
        r"""Bind to address, getting random port as necessary."""
        if self.is_open or self._bound or self._connected:  # pragma: debug
            return
        # Do client things
        if self.is_client and not self._client_proxy:
            self.address = self.get_client_proxy(self.address)
        # Bind to reserve port if that is this sockets action
        if (self.socket_action == 'bind') or (self.port is None):
            self._bound = True
            self.debug('Binding %s socket to %s.',
                       self.socket_type_name, self.address)
            try:
                self.address = bind_socket(self.socket, self.address)
            except zmq.ZMQError as e:
                if e.errno == 98:
                    try:
                        self.sleep()
                        self.sleep()
                        self.address = bind_socket(self.socket, self.address)
                    except zmq.ZMQError as e2:
                        if (self.socket_type_name == 'PAIR') and (e2.errno == 98):
                            self.error(("There is already a 'PAIR' socket sending " +
                                        "to %s. Maybe you meant to create a recv " +
                                        "PAIR?") % self.address)
                        raise e2
            self.debug('Bound %s socket to %s.',
                       self.socket_type_name, self.address)
            # Unbind if action should be connect
            if self.socket_action == 'connect':
                self.unbind()
        else:
            self._bound = False
        if self._bound:
            self.register_socket()

<<<<<<< HEAD
    def get_client_proxy(self, srv_address):
        r"""Create a new client proxy for the specified address."""
        global _registered_servers
        srv_param = parse_address(srv_address)
        if (srv_address not in _registered_servers) or (srv_param['port'] is None):
            self.debug("Creating new server proxy")
            proxy = ZMQProxy(srv_address, context=self.context)
            proxy.start()
            srv_address = proxy.srv_address
            _registered_servers[srv_address] = proxy
        self.debug("Adding client to server proxy")
        _registered_servers[srv_address].cli_count += 1
        self._client_proxy = _registered_servers[srv_address]
        return self._client_proxy.cli_address

    def close_client_proxy(self):
        r"""Sign-off from client proxy, closing the additional sockets if there
        are not more clients."""
        global _registered_servers
        self.debug("Removing client from server proxy")
        self._client_proxy.cli_count -= 1
        if self._client_proxy.cli_count <= 0:
            self.debug("Shutting down server proxy")
            self._client_proxy.terminate()
            self._client_proxy.join()
            assert(not self._client_proxy.is_alive())
            if self._client_proxy.srv_address in _registered_servers:
                del _registered_servers[self._client_proxy.srv_address]
        self._client_proxy = None
=======
    def connect(self):
        r"""Connect to address."""
        if self.is_open or self._bound or self._connected:  # pragma: debug
            return
        if (self.socket_action == 'connect'):
            self._connected = True
            self.debug("Connecting %s socket to %s",
                       self.socket_type_name, self.address)
            self.socket.connect(self.address)
        if self._connected:
            self.register_socket()
>>>>>>> 891cf6af

    def unbind(self):
        r"""Unbind from address."""
        if self._bound:
            self.debug('Unbinding from %s' % self.address)
            self.socket.unbind(self.address)
            self.unregister_socket()
            self._bound = False

    def disconnect(self):
        r"""Disconnect from address."""
        if self._connected:
            self.debug('Disconnecting from %s' % self.address)
            self.socket.disconnect(self.address)
            self.unregister_socket()
            self._connected = False

    def open(self):
        r"""Open connection by binding/connect to the specified socket."""
        super(ZMQComm, self).open()
        if not self.is_open:
            # Set dealer identity
            if self.socket_type_name == 'DEALER':
                self.socket.setsockopt(zmq.IDENTITY, self.dealer_identity)
            # Bind/connect
            if self.socket_action == 'bind':
                self.bind()
            elif self.socket_action == 'connect':
                # Bind then unbind to get port as necessary
                self.bind()
                self.unbind()
                self.connect()
            # Set topic filter
            if self.socket_type_name == 'SUB':
                self.socket.setsockopt(zmq.SUBSCRIBE, self.topic_filter)
            self._openned = True

    def close(self, wait_for_send=False):
        r"""Close connection.

        Args:
            wait_for_send (bool, optional): If True, linger will be set to
                100 on close to ensure that the message is routed. Defaults
                to False.

        """
        self.debug("self.socket.closed = %s", str(self.socket.closed))
        if self.socket.closed:
            self.debug("Socket already closed: %s", self.address)
        else:
            self.debug("Closing socket %s", self.address)
            if self.socket_action == 'bind':
                self.unbind()
            elif self.socket_action == 'connect':
                self.disconnect()
            if wait_for_send:
                linger = 100
            else:
                linger = 0
            self.socket.close(linger=linger)
        # Ensure socket not still open
        self._openned = False
        self.unregister_socket()
        # if self.is_open or self._bound or self._connected:
        #     self.debug("Closing socket %s", self.address)
        #     self.socket.close()  # linger=1000*self.sleeptime)
        #     self._openned = False
        #     self.unregister_socket()
        # Close proxy
        if self.is_client and self._client_proxy:
            self.debug("Closing client proxy")
            self.close_client_proxy()
        super(ZMQComm, self).close(wait_for_send=wait_for_send)

    def get_client_proxy(self, srv_address):
        r"""Create a new client proxy for the specified address."""
        global _registered_servers
        srv_param = parse_address(srv_address)
        if (srv_address not in _registered_servers) or (srv_param['port'] is None):
            self.debug("Creating new server proxy")
            proxy = ZMQProxy(srv_address, context=self.context)
            proxy.start()
            srv_address = proxy.srv_address
            _registered_servers[srv_address] = proxy
        self.debug("Adding client to server proxy")
        _registered_servers[srv_address].cli_count += 1
        self._client_proxy = _registered_servers[srv_address]
        return self._client_proxy.cli_address

    def close_client_proxy(self):
        r"""Sign-off from client proxy, closing the additional sockets if there
        are not more clients."""
        global _registered_servers
        self.debug("Removing client from server proxy")
        # self._client_proxy.cli_count -= 1
        # if self._client_proxy.cli_count <= 0:
        _registered_servers[self._client_proxy.srv_address].cli_count -= 1
        if _registered_servers[self._client_proxy.srv_address].cli_count <= 0:
            self.debug("Shutting down server proxy")
            self._client_proxy.terminate()
            self._client_proxy.join()
            assert(not self._client_proxy.is_alive())
            if self._client_proxy.srv_address in _registered_servers:
                del _registered_servers[self._client_proxy.srv_address]
        self._client_proxy = None

    @property
    def is_open(self):
        r"""bool: True if the socket is open."""
        return (self._openned and not self.socket.closed)

    @property
    def n_msg(self):
        r"""int: 1 if there is 1 or more messages waiting. 0 otherwise."""
        if self.is_open:
            out = self.socket.poll(timeout=1, flags=zmq.POLLIN)  # |zmq.POLLOUT)
            if out == zmq.POLLIN:
                return 1
            # elif out == zmq.POLLOUT:
            #     return 1
            else:
                return 0
        return 0

    @property
    def get_work_comm_kwargs(self):
        r"""dict: Keyword arguments for an existing work comm."""
        out = super(ZMQComm, self).get_work_comm_kwargs
        out['socket_type'] = 'PAIR'
        return out

    @property
    def create_work_comm_kwargs(self):
        r"""dict: Keyword arguments for a new work comm."""
        out = super(ZMQComm, self).create_work_comm_kwargs
        out['socket_type'] = 'PAIR'
        return out
    
    def _send_multipart_worker(self, msg, header, **kwargs):
        r"""Send multipart message to the worker comm identified.

        Args:
            msg (str): Message to be sent.
            header (dict): Message info including work comm address.

        Returns:
            bool: Success or failure of sending the message.

        """
        workcomm = self.get_work_comm(header)
        args = [msg]
        self.sched_task(0, workcomm._send_multipart, args=args, kwargs=kwargs)
        return True

    # def _send_multipart(self, msg, **kwargs):
    #     r"""Send a message larger than maxMsgSize in multiple parts.

    #     Args:
    #         msg (str): Message to send.
    #         **kwargs: Additional keyword arguments are passed to _send.

    #     Returns:
    #         bool: Success or failure of sending the message.

    #     """
    #     # flag, _ = self._recv(timeout=self.recv_timeout)
    #     flag, _ = self._recv(timeout=False, flags=0)
    #     if not flag:  # pragma: debug
    #         return flag
    #     flag = self._send(_)
    #     if not flag:
    #         return flag
    #     flag = super(ZMQComm, self)._send_multipart(msg, **kwargs)
    #     return flag

    def _send(self, msg, topic='', identity=None, **kwargs):
        r"""Send a message.

        Args:
            msg (str, bytes): Message to be sent.
            topic (str, optional): Filter that should be sent with the
                message for 'PUB' sockets. Defaults to ''.
            identity (str, optional): Identify of identified worker that
                should be sent for 'ROUTER' sockets. Defaults to
                self.dealer_identity.
            **kwargs: Additional keyword arguments are passed to socket send.

        Returns:
            bool: Success or failure of send.

        """
        if self.is_closed:  # pragma: debug
            self.error("Socket closed")
            return False
        if identity is None:
            identity = self.dealer_identity
        topic = backwards.unicode2bytes(topic)
        identity = backwards.unicode2bytes(identity)
        if self.socket_type_name == 'PUB':
            total_msg = topic + _flag_zmq_filter + msg
        else:
            total_msg = msg
        # print('(python) sending %d bytes to %s' % (len(total_msg), self.address))
        kwargs.setdefault('flags', zmq.NOBLOCK)
        try:
            if self.socket_type_name == 'ROUTER':
                self.socket.send(identity, zmq.SNDMORE)
            self.socket.send(total_msg, **kwargs)
        except zmq.ZMQError as e:  # pragma: debug
            # if e.errno == 11:
            #     self.debug("Socket not yet bound on receiving end. " +
            #                "Retrying in %5.2f s." % self.sleeptime)
            #     self.sleep()
            # else:
            self.special_debug("Socket could not send. (errno=%d)", e.errno)
            return False
        return True

    # def _recv_multipart(self, *args, **kwargs):
    #     r"""Receive a message sent in multiple parts.

    #     Args:
    #         *args: All arguments are passed to parent _recv_multipart.
    #         **kwargs: All keyword arguments are passed to parent _recv_multipart.

    #     Returns:
    #         tuple (bool, str): The success or failure of receiving a message
    #             and the complete message received.

    #     """
    #     data = backwards.unicode2bytes('CISHANDSHAKE')
    #     nodata = self.empty_msg
    #     flag = self._send(data)
    #     if not flag:  # pragma: debug
    #         return False, nodata
    #     flag, msg = self._recv(timeout=False, flags=0)
    #     if not flag:  # pragma: debug
    #         return False, nodata
    #     if msg != data:
    #         return False, nodata
    #     # kwargs['flags'] = 0
    #     # kwargs['timeout'] = self.timeout
    #     out = super(ZMQComm, self)._recv_multipart(*args, **kwargs)
    #     return out
    
    def _recv(self, timeout=None, **kwargs):
        r"""Receive a message from the ZMQ socket.

        Args:
            timeout (float, optional): Time in seconds to wait for a message.
                Defaults to self.recv_timeout.
            **kwargs: Additional keyword arguments are passed to socket send.

        Returns:
            tuple (bool, obj): Success or failure of receive and received
                message.

        """
        # Return False if the socket is closed
        if self.is_closed:  # pragma: debug
            self.error("Socket closed")
            return (False, self.empty_msg)
        # Poll until there is a message
        if timeout is None:
            timeout = self.recv_timeout
        # self.sleep()
        if timeout is not False:
            if self.is_closed:
                return (False, None)
            ret = self.socket.poll(timeout=1000.0 * timeout)
            if ret == 0:
                self.verbose_debug("No messages waiting.")
                return (True, self.empty_msg)
            flags = zmq.NOBLOCK
        else:
            flags = 0
        # Receive message
        try:
            if self.socket_type_name == 'ROUTER':
                identity = self.socket.recv(flags)
                self._recv_identities.add(identity)
            kwargs.setdefault('flags', flags)
            total_msg = self.socket.recv(**kwargs)
        except zmq.ZMQError:  # pragma: debug
            self.exception("Error receiving")
            return (False, self.empty_msg)
        # print('(python) received %d bytes from %s' % (len(total_msg), self.address))
        if self.socket_type_name == 'SUB':
            topic, msg = total_msg.split(_flag_zmq_filter)
            assert(topic == self.topic_filter)
        else:
            msg = total_msg
        return (True, msg)

    def purge(self):
        r"""Purge all messages from the comm."""
        while self.n_msg > 0:
            self.socket.recv()
        super(ZMQComm, self).purge()<|MERGE_RESOLUTION|>--- conflicted
+++ resolved
@@ -518,37 +518,6 @@
         if self._bound:
             self.register_socket()
 
-<<<<<<< HEAD
-    def get_client_proxy(self, srv_address):
-        r"""Create a new client proxy for the specified address."""
-        global _registered_servers
-        srv_param = parse_address(srv_address)
-        if (srv_address not in _registered_servers) or (srv_param['port'] is None):
-            self.debug("Creating new server proxy")
-            proxy = ZMQProxy(srv_address, context=self.context)
-            proxy.start()
-            srv_address = proxy.srv_address
-            _registered_servers[srv_address] = proxy
-        self.debug("Adding client to server proxy")
-        _registered_servers[srv_address].cli_count += 1
-        self._client_proxy = _registered_servers[srv_address]
-        return self._client_proxy.cli_address
-
-    def close_client_proxy(self):
-        r"""Sign-off from client proxy, closing the additional sockets if there
-        are not more clients."""
-        global _registered_servers
-        self.debug("Removing client from server proxy")
-        self._client_proxy.cli_count -= 1
-        if self._client_proxy.cli_count <= 0:
-            self.debug("Shutting down server proxy")
-            self._client_proxy.terminate()
-            self._client_proxy.join()
-            assert(not self._client_proxy.is_alive())
-            if self._client_proxy.srv_address in _registered_servers:
-                del _registered_servers[self._client_proxy.srv_address]
-        self._client_proxy = None
-=======
     def connect(self):
         r"""Connect to address."""
         if self.is_open or self._bound or self._connected:  # pragma: debug
@@ -560,7 +529,6 @@
             self.socket.connect(self.address)
         if self._connected:
             self.register_socket()
->>>>>>> 891cf6af
 
     def unbind(self):
         r"""Unbind from address."""
