--- conflicted
+++ resolved
@@ -846,8 +846,6 @@
         out['socket_type'] = 'PAIR'
         out['context'] = self.context
         return out
-<<<<<<< HEAD
-=======
     
     def workcomm2header(self, work_comm, **kwargs):
         r"""Get header information from a comm.
@@ -914,10 +912,6 @@
             header_kwargs['zmq_reply'] = self.set_reply_socket_send()
         return super(ZMQComm, self).on_send(msg, header_kwargs=header_kwargs)
         
-    def _send_multipart_worker(self, msg, header, **kwargs):
-        r"""Send multipart message to the worker comm identified.
->>>>>>> 81b8e905
-
     # This is only needed when base is not asynchronous
     # def _send_multipart_worker(self, msg, header, **kwargs):
     #     r"""Send multipart message to the worker comm identified.
