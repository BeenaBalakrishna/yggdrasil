--- conflicted
+++ resolved
@@ -2,12 +2,8 @@
 import uuid
 import warnings
 import unittest
-<<<<<<< HEAD
 from cis_interface import runner, tools
 from cis_interface.examples import yamls
-=======
-from cis_interface import runner
->>>>>>> 891cf6af
 from cis_interface.config import cis_cfg, cfg_logging
 from cis_interface.examples import yamls
 from cis_interface.drivers.MatlabModelDriver import _matlab_installed
@@ -21,12 +17,9 @@
         self.language = None
         self.uuid = str(uuid.uuid4())
         self.env = {}
-<<<<<<< HEAD
         self.runner = None
-=======
         self._old_loglevel = None
         self.debug_flag = False
->>>>>>> 891cf6af
         super(TestExample, self).__init__(*args, **kwargs)
 
     def debug_log(self):
