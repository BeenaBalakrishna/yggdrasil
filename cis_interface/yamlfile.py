--- conflicted
+++ resolved
@@ -26,13 +26,9 @@
         yamlparsed = pystache.render(
             backwards.StringIO(yamlparsed).getvalue(), dict(os.environ))
         yamlparsed = yaml.safe_load(yamlparsed)
-<<<<<<< HEAD
     if not isinstance(yamlparsed, dict):  # pragma: debug
         raise ValueError("Loaded yaml is not a dictionary.")
-    yamlparsed['workingDir'] = os.path.dirname(fname)
-=======
     yamlparsed['working_dir'] = os.path.dirname(fname)
->>>>>>> 81b8e905
     return yamlparsed
 
 
