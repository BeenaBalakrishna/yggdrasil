import os
import copy
import pprint
import importlib
import yaml
import types
import cerberus
import collections
from cis_interface.drivers import import_all_drivers
from cis_interface.communication import import_all_comms
from cis_interface.types import import_all_types


_schema_fname = os.path.abspath(os.path.join(
    os.path.dirname(__file__), '.cis_schema.yml'))
_schema = None
_registry = {}
_registry_complete = False


def register_component(component_class):
    r"""Decorator for registering a class as a yaml component."""
    global _registry
    yaml_typ = component_class._schema_type
    if yaml_typ not in _registry:
        _registry[yaml_typ] = []
    if component_class not in _registry[yaml_typ]:
        _registry[yaml_typ].append(component_class)
    return component_class


def inherit_schema(orig, key, value, **kwargs):
    r"""Create an inherited schema, adding new value to accepted ones for
    dependencies.
    
    Args:
        orig (dict): Schema that will be inherited.
        key (str): Field that other fields are dependent on.
        value (str): New value for key that dependent fields should accept.
        **kwargs: Additional keyword arguments will be added to the schema
            with dependency on the provided key/value pair.

    Returns:
        dict: New schema.

    """
    if isinstance(value, list):
        value_list = value
    else:
        value_list = [value]
    out = copy.deepcopy(orig)
    for k in out.keys():
        if ('dependencies' in out[k]) and (key in out[k]['dependencies']):
            if not isinstance(out[k]['dependencies'][key], list):  # pragma: debug
                out[k]['dependencies'][key] = [out[k]['dependencies'][key]]
            out[k]['dependencies'][key] += value_list
    for k, v in kwargs.items():
        out[k] = v
        out[k].setdefault('dependencies', {})
        out[k]['dependencies'].setdefault(key, [])
        out[k]['dependencies'][key] += value_list
    # Sort
    for k in out.keys():
        if ('dependencies' in out[k]) and (key in out[k]['dependencies']):
            out[k]['dependencies'][key] = sorted(out[k]['dependencies'][key])
    return out


def init_registry():
    r"""Initialize the registries and schema."""
    global _registry_complete
    if not _registry_complete:
        import_all_drivers()
        import_all_comms()
        import_all_types()
        _registry_complete = True


def clear_schema():
    r"""Clear global schema."""
    global _schema
    _schema = None


def init_schema(fname=None):
    r"""Initialize global schema."""
    global _schema
    if _schema is None:
        _schema = load_schema(fname)


def create_schema():
    r"""Create a new schema from the registry."""
    global _registry, _registry_complete
    init_registry()
    x = SchemaRegistry(_registry)
    return x


def load_schema(fname=None):
    r"""Return the cis_interface schema for YAML options.

    Args:
        fname (str, optional): Full path to the file that the schema should be
            loaded from. If the file dosn't exist, it is created. Defaults to
            _schema_fname.

    Returns:
        dict: cis_interface YAML options.

    """
    if fname is None:
        fname = _schema_fname
    if not os.path.isfile(fname):
        x = create_schema()
        x.save(fname)
    return SchemaRegistry.from_file(fname)


def get_schema(fname=None):
    r"""Return the cis_interface schema for YAML options.

    Args:
        fname (str, optional): Full path to the file that the schema should be
            loaded from. If the file dosn't exist, it is created. Defaults to
            _schema_fname.

    Returns:
        dict: cis_interface YAML options.

    """
    global _schema
    if fname is None:
        init_schema()
        out = _schema
    else:
        out = load_schema(fname)
    return out


function_type = cerberus.TypeDefinition('function', types.FunctionType, ())


def str_to_function(value):
    r"""Convert a string to a function.

    Args:
        value (str, list): String or list of strings, specifying function(s).
            The format should be "<package.module>:<function>" so that
            <function> can be imported from <package>.

    Returns:
        func: Callable function.

    """
    if isinstance(value, list):
        single = False
        vlist = value
    else:
        single = True
        vlist = [value]
    out = []
    for s in vlist:
        if isinstance(s, str):
            pkg_mod = s.split(':')
            if len(pkg_mod) == 2:
                mod, fun = pkg_mod[:]
            else:
                raise ValueError("Could not parse function string: %s" % s)
            modobj = importlib.import_module(mod)
            if not hasattr(modobj, fun):
                raise AttributeError("Module %s has no funciton %s" % (
                    modobj, fun))
            out.append(getattr(modobj, fun))
        elif hasattr(s, '__call__'):
            out.append(s)
        else:
            raise TypeError("Cannot coerce type %s to function" % s)
    if single:
        out = out[0]
    return out


class CisSchemaValidator(cerberus.Validator):
    r"""Class for validating the schema."""

    types_mapping = cerberus.Validator.types_mapping.copy()
    types_mapping['function'] = function_type
    cis_type_order = ['list', 'string', 'integer', 'boolean', 'function']

    def _resolve_rules_set(self, *args, **kwargs):
        rules = super(CisSchemaValidator, self)._resolve_rules_set(*args, **kwargs)
        if isinstance(rules, collections.Mapping):
            rules = self._add_coerce(rules)
        return rules

    def _add_coerce(self, rules):
        if 'coerce' in rules:
            return rules
        t = rules.get('type', None)
        if isinstance(t, list):
            clist = []
            for k in self.cis_type_order:
                if (k != 'list') and (k in t):
                    clist.append(k)
            if clist:
                rules['coerce'] = clist
        elif t in self.cis_type_order:
            rules['coerce'] = t
        return rules
        
    def _normalize_coerce_string(self, value):
        if isinstance(value, list):
            return [self._normalize_coerce_string(v) for v in value]
        elif isinstance(value, dict):
            return {k: self._normalize_coerce_string(v) for k, v in value.items()}
        else:
            return str(value)

    def _normalize_coerce_integer(self, value):
        return int(value)

    def _normalize_coerce_boolean(self, value):
        if isinstance(value, str):
            return (value.lower() == 'true')
        else:
            return bool(value)

    def _normalize_coerce_list(self, value):
        if isinstance(value, str):
            return [v.strip() for v in value.split(',')]
        elif isinstance(value, list):
            return value
        else:
            raise TypeError("Cannot coerce type %s to list." % type(value))

    def _normalize_coerce_function(self, value):
        return str_to_function(value)


class ComponentSchema(dict):
    r"""Schema information for one component.

    Args:
        schema_type (str): The name of the component.
        schema_registry (SchemaRegistry, optional): Registry of schemas
            that this schema is dependent on.
        **kwargs: Additional keyword arguments are entries in the component
            schema.

    """
    _subtype_keys = {'model': 'language', 'comm': 'commtype',
                     'file': 'filetype'}  # , 'type': 'datatype'}

    def __init__(self, schema_type, schema_registry=None, **kwargs):
        self.schema_registry = schema_registry
        self._schema_type = schema_type
        self._subtype_key = self._subtype_keys.get(schema_type, None)
        if self._subtype_key is not None:
            self._subtype_attr = '_' + self._subtype_key
        else:
            self._subtype_attr = None
        self._schema_subtypes = {}
        super(ComponentSchema, self).__init__(**kwargs)

    @classmethod
    def from_registry(cls, schema_type, schema_classes, **kwargs):
        r"""Construct a ComponentSchema from a registry entry.

        Args:
            schema_type (str): Name of component type to build.
            schema_classes (list): List of classes for the component type.
            **kwargs: Additional keyword arguments are passed to the class
                __init__ method.

        Returns:
            ComponentSchema: Schema with information from classes.

        """
        out = cls(schema_type, **kwargs)
        for x in schema_classes:
            out.append(x)
        return out

    @property
    def class2subtype(self):
        r"""dict: Mapping from class to list of subtypes."""
        return self._schema_subtypes

    @property
    def subtype2class(self):
        r"""dict: Mapping from subtype to class."""
        out = {}
        for k, v in self._schema_subtypes.items():
            for iv in v:
                out[iv] = k
        return out

    @property
    def subtypes(self):
        r"""list: All subtypes for this schema type."""
        out = []
        for v in self._schema_subtypes.values():
            out += v
        return list(set(out))

    @property
    def classes(self):
        r"""list: All available classes for this schema."""
        return sorted([k for k in self._schema_subtypes.keys()])

    def append(self, comp_cls, subtype=None):
        r"""Append component class to the schema.

        Args:
            comp_cls (class): Component class that should be added.
            subtype (str, tuple, optional): Key used to identify the subtype
                of the component type. Defaults to subtype_attr if one was
                provided, otherwise the subtype will not be logged.

        """
        assert(comp_cls._schema_type == self._schema_type)
        name = comp_cls.__name__
        rule = comp_cls._schema
        # Append subtype
        if self._schema_type == 'connection':
            subtype = (comp_cls._icomm_type, comp_cls._ocomm_type, comp_cls.direction())
        elif (subtype is None) and (self._subtype_attr is not None):
            subtype = getattr(comp_cls, self._subtype_attr)
        if subtype is not None:
            if not isinstance(subtype, list):
                subtype_list = [subtype]
            else:
                subtype_list = subtype
            self._schema_subtypes[name] = subtype_list
        # Add rules
        self.append_rules(rule)
        # Add allowed subtypes
        if (self._subtype_key is not None) and (self._subtype_key in self):
            self[self._subtype_key]['allowed'] = self.subtypes
        # Verify that the schema is valid
        CisSchemaValidator(self, schema_registry=self.schema_registry)

    def append_rules(self, new):
        r"""Add rules from new class's schema to this one.

        Args:
            new (dict): New schema to add.

        """
        old = self
        for k, v in new.items():
            if k not in old:
                old[k] = v
            else:
                diff = []
                for ik in v.keys():
                    if (ik not in old[k]) or (v[ik] != old[k][ik]):
                        diff.append(ik)
                if (len(diff) == 0):
                    pass
                elif (len(diff) == 1) and (diff[0] == 'dependencies'):
                    alldeps = {}
                    deps = [old[k]['dependencies'], v['dependencies']]
                    for idep in deps:
                        for ik, iv in idep.items():
                            if ik not in alldeps:
                                alldeps[ik] = []
                            if isinstance(iv, list):
                                alldeps[ik] += iv
                            else:  # pragma: debug
                                alldeps[ik].append(iv)
                    for ik in alldeps.keys():
                        alldeps[ik] = sorted(list(set(alldeps[ik])))
                    vcopy = copy.deepcopy(v)
                    vcopy['dependencies'] = alldeps
                    old[k].update(**vcopy)
                else:  # pragma: debug
                    print('Existing:')
                    pprint.pprint(old[k])
                    print('New:')
                    pprint.pprint(v)
                    raise ValueError("Cannot merge schemas.")


class SchemaRegistry(cerberus.schema.SchemaRegistry):
    r"""Registry of schema's for different integration components.

    Args:
        registry (dict, optional): Dictionary of registered components.
            Defaults to None and the registry will be empty.
        required (list, optional): Components that are required. Defaults to
            ['comm', 'file', 'model', 'connection']. Ignored if registry is None.

    Raises:
        ValueError: If registry is provided and one of the required components
            is missing.

    """

    _component_attr = ['_schema_subtypes', '_subtype_attr']

    def __init__(self, registry=None, required=None):
        super(SchemaRegistry, self).__init__()
        comp = {}
        if registry is not None:
            if required is None:
                # required = ['type', 'comm', 'file', 'model', 'connection']
                required = ['comm', 'file', 'model', 'connection']
            for k in required:
                if k not in registry:
                    raise ValueError("Component %s required." % k)
            # Register dummy schemas for each component
            for k in registry.keys():
                self[k] = {'hold': {'type': 'string'}}
            # Create schemas for each component
            for k in registry.keys():
                if k not in comp:
<<<<<<< HEAD
                    comp[k] = ComponentSchema.from_registry(k, registry[k],
                                                            schema_registry=self)
                self[k] = comp[k]
=======
                    isubtype_attr = self._subtype_attr.get(k, None)
                    comp[k] = ComponentSchema(k, subtype_attr=isubtype_attr)
                for x in registry[k]:
                    subtype = None
                    if k == 'connection':
                        subtype = (x._icomm_type, x._ocomm_type, x.direction())
                    comp[k].append(x, subtype=subtype)
                    SchemaValidator(comp[k])
            # Add lists of required properties
            comp['file']['filetype']['allowed'] = sorted(comp['file'].subtypes)
            comp['model']['language']['allowed'] = sorted(comp['model'].subtypes)
            comp['model']['inputs'] = {'type': 'list', 'required': False,
                                       'schema': {'type': 'dict',
                                                  'schema': comp['comm']}}
            comp['model']['outputs'] = {'type': 'list', 'required': False,
                                        'schema': {'type': 'dict',
                                                   'schema': comp['comm']}}
            comp['connection']['input_file']['schema'] = comp['file']
            comp['connection']['output_file']['schema'] = comp['file']
>>>>>>> 245903ad
            # Make sure final versions are valid schemas
            for x in comp.values():
                CisSchemaValidator(x, schema_registry=self)

    def __getitem__(self, k):
        return self.get(k)

    def __setitem__(self, k, v):
        return self.add(k, v)

    def keys(self):
        return self.all().keys()

    def __eq__(self, other):
        if not hasattr(other, 'all'):
            return False
        return (self.all() == other.all())

    @classmethod
    def from_file(cls, fname):
        r"""Create a SchemaRegistry from a file.

        Args:
            fname (str): Full path to the file the schema should be loaded from.

        """
        out = cls()
        out.load(fname)
        return out

    def load(self, fname):
        r"""Load schema from a file.

        Args:
            fname (str): Full path to the file the schema should be loaded from.

        """
        with open(fname, 'r') as f:
            contents = f.read()
            schema = yaml.load(contents, Loader=SchemaLoader)
        if schema is None:
            raise Exception("Failed to load schema from %s" % fname)
        comp_list = []
        for k, v in schema.items():
            is_attr = False
            for iattr in self._component_attr:
                if k.endswith(iattr):
                    is_attr = True
                    break
            if is_attr:
                continue
            comp_list.append(k)
        # Add dummy schemas to registry
        for k in comp_list:
            self[k] = {'hold': {'type': 'string'}}
        # Create components
        for k in comp_list:
            icomp = ComponentSchema(k, schema_registry=self, **schema[k])
            for iattr in self._component_attr:
                kattr = k + iattr
                if kattr in schema:
                    setattr(icomp, iattr, schema[kattr])
            self[k] = icomp

    def save(self, fname):
        r"""Save the schema to a file.

        Args:
            fname (str): Full path to the file the schema should be saved to.
            schema (dict): cis_interface YAML options.

        """
        with open(fname, 'w') as f:
            yaml.dump(self, f, default_flow_style=False,
                      Dumper=SchemaDumper)

    @property
    def class2language(self):
        r"""dict: Mapping from ModelDriver class to programming language."""
        return self['model'].class2subtype

    @property
    def language2class(self):
        r"""dict: Mapping from programming language to ModelDriver class."""
        return self['model'].subtype2class

    @property
    def class2filetype(self):
        r"""dict: Mapping from communication class to filetype."""
        return self['file'].class2subtype

    @property
    def filetype2class(self):
        r"""dict: Mapping from filetype to communication class."""
        return self['file'].subtype2class

    @property
    def class2conntype(self):
        r"""dict: Mapping from connection class to comm classes & direction."""
        return self['connection'].class2subtype

    @property
    def conntype2class(self):
        r"""dict: Mapping from comm classes & direction to connection class."""
        return self['connection'].subtype2class

    @property
    def validator(self):
        r"""Compose complete schema for parsing yaml."""
        out = {'models': {'type': 'list', 'schema': {'type': 'dict',
                                                     'schema': 'model'}},
               'connections': {'type': 'list', 'schema': {'type': 'dict',
                                                          'schema': 'connection'}}}
        return CisSchemaValidator(out, schema_registry=self)


class SchemaLoader(yaml.SafeLoader):
    r"""SafeLoader for schema that includes tuples."""
    def construct_python_tuple(self, node):
        return tuple(self.construct_sequence(node))


SchemaLoader.add_constructor('tag:yaml.org,2002:python/tuple',
                             SchemaLoader.construct_python_tuple)


class SchemaDumper(yaml.Dumper):
    r"""SafeDumper for schema that includes tuples and Schema classes."""
    def represent_python_tuple(self, data, **kwargs):
        return self.represent_sequence('tag:yaml.org,2002:python/tuple',
                                       list(data), **kwargs)

    def represent_ComponentSchema(self, data):
        out = dict(**data)
        return self.represent_data(out)

    def represent_SchemaRegistry(self, data):
        out = dict(**data.all())
        comp_list = [k for k in out.keys()]
        for k in comp_list:
            for iattr in data._component_attr:
                icomp = data[k]
                if getattr(icomp, iattr, None):
                    out[k + iattr] = getattr(icomp, iattr)
        return self.represent_data(out)


SchemaDumper.add_representer(tuple, SchemaDumper.represent_python_tuple)
SchemaDumper.add_representer(ComponentSchema,
                             SchemaDumper.represent_ComponentSchema)
SchemaDumper.add_representer(SchemaRegistry,
                             SchemaDumper.represent_SchemaRegistry)<|MERGE_RESOLUTION|>--- conflicted
+++ resolved
@@ -416,31 +416,9 @@
             # Create schemas for each component
             for k in registry.keys():
                 if k not in comp:
-<<<<<<< HEAD
                     comp[k] = ComponentSchema.from_registry(k, registry[k],
                                                             schema_registry=self)
                 self[k] = comp[k]
-=======
-                    isubtype_attr = self._subtype_attr.get(k, None)
-                    comp[k] = ComponentSchema(k, subtype_attr=isubtype_attr)
-                for x in registry[k]:
-                    subtype = None
-                    if k == 'connection':
-                        subtype = (x._icomm_type, x._ocomm_type, x.direction())
-                    comp[k].append(x, subtype=subtype)
-                    SchemaValidator(comp[k])
-            # Add lists of required properties
-            comp['file']['filetype']['allowed'] = sorted(comp['file'].subtypes)
-            comp['model']['language']['allowed'] = sorted(comp['model'].subtypes)
-            comp['model']['inputs'] = {'type': 'list', 'required': False,
-                                       'schema': {'type': 'dict',
-                                                  'schema': comp['comm']}}
-            comp['model']['outputs'] = {'type': 'list', 'required': False,
-                                        'schema': {'type': 'dict',
-                                                   'schema': comp['comm']}}
-            comp['connection']['input_file']['schema'] = comp['file']
-            comp['connection']['output_file']['schema'] = comp['file']
->>>>>>> 245903ad
             # Make sure final versions are valid schemas
             for x in comp.values():
                 CisSchemaValidator(x, schema_registry=self)
