import os
import sys
import time
import copy
import json
import yaml
import uuid
import perf
import subprocess
import warnings
import tempfile
import itertools
import numpy as np
import pandas as pd
import logging
from cis_interface import tools, runner, examples, backwards, platform
from cis_interface import platform as cis_platform
from cis_interface.tests import CisTestBase
from cis_interface.drivers import MatlabModelDriver
import matplotlib as mpl
if os.environ.get('DISPLAY', '') == '':  # pragma: debug
    mpl.use('Agg')
elif cis_platform._is_osx:
    mpl.use('TkAgg')
import matplotlib.pyplot as plt  # noqa: E402
_linewidth = 2
<<<<<<< HEAD
_legend_fontsize=14
=======
_legend_fontsize = 14
>>>>>>> 0ac1f158
mpl.rc('font', size=18)


_lang_list = tools.get_installed_lang()
for k in ['lpy', 'make', 'cmake']:
    if k in _lang_list:
        _lang_list.remove(k)
_comm_list = tools.get_installed_comm()


# TODO:
#  - Use pandas with Seaborn for plotting?
#  - Converting to using sparse benchmark data
#  - Create separate classes for saving/loading benchmarks and running tests
#  - Add functions for overwriting specific entries


def write_perf_script(script_file, nmsg, msg_size, nrep=10,
                      lang_src='python', lang_dst='python',
                      comm_type=None, matlab_running=False):
    r"""Write a script to run perf.

    Args:
        script_file (str): Full path to the file where the script should be
            saved.
        nmsg (int): The number of messages that should be sent during the run.
        msg_size (int): The size (in bytes) of the test messages that should be
            sent during the run.
        nrep (int, optional): The number of times the test run should be
            repeated. Defaults to 3.
        lang_src (str, optional): The language that the source program should
            be in. Defaults to 'python',
        lang_dst (str, optional): The language that the destination program
            should be in. Defaults to 'python',
        comm_type (str, optional): The type of communication channel that should
            be used for the test. Defaults to the current default if not
            provided.
        matlab_running (bool, optional): If True, the test will assert that
            there is an existing Matlab engine before starting, otherwise the
            test will assert that there is not an existing Matlab engine.
            Defaults to False.

    """
    if comm_type is None:
        comm_type = tools.get_default_comm()
    lines = [
        'import perf',
        'import os',
        'from cis_interface import timing',
        'nrep = %d' % nrep,
        'nmsg = %d' % nmsg,
        'msg_size = %d' % msg_size,
        'lang_src = "%s"' % lang_src,
        'lang_dst = "%s"' % lang_dst,
        'comm_type = "%s"' % comm_type,
        'matlab_running = %s' % str(matlab_running)]
    if os.environ.get('TMPDIR', ''):
        lines += [
            'os.environ["TMPDIR"] = "%s"' % os.environ['TMPDIR']]
    lines += [
        'timer = timing.TimedRun(lang_src, lang_dst,'
        '                        comm_type=comm_type,'
        '                        matlab_running=matlab_running)',
        'runner = perf.Runner(values=1, processes=nrep)',
        'out = runner.bench_time_func(timer.entry_name(nmsg, msg_size),',
        '                             timing.perf_func,',
        '                             timer, nmsg, msg_size)']
    if os.path.isfile(script_file):
        os.remove(script_file)
    with open(script_file, 'w') as fd:
        fd.write('\n'.join(lines))


def perf_func(loops, timer, nmsg, msg_size):
    r"""Function to do perf loops over function.

    Args:
        loops (int): Number of loops to perform.
        timer (TimedRun): Class with information about the run and methods
            required for setup/teardown.
        nmsg (int): Number of messages that should be sent in the test.
        msg_size (int): Size of messages that should be sent in the test.

    Returns:
        float: Time (in seconds) required to perform the test the required
            number of times.

    """
    ttot = 0
    range_it = range(loops)
    for i in range_it:
        run_uuid = timer.before_run(nmsg, msg_size)
        flag = False
        while not flag:
            try:
                t0 = perf.perf_counter()
                timer.run(run_uuid, timer=perf.perf_counter, t0=t0)
                t1 = perf.perf_counter()
                tdif = t1 - t0
                timer.after_run(run_uuid, tdif)
                ttot += tdif
                flag = True
            except AssertionError as e:
                warnings.warn("Error '%s'. Trying again." % e)
    return ttot


def get_source(lang, direction, name='timed_pipe'):
    r"""Get the path to the source file.

    Args:
        lang (str): Language that should be returned.
        direction (str): 'src' or 'dst'.
        name (str, optional): Name of the example. Defaults to 'timed_pipe'.

    Returns:
        str: Full path to the source file.

    """
    dir = os.path.join(examples._example_dir, name, 'src')
    out = os.path.join(dir, '%s_%s%s' % (name, direction, examples.ext_map[lang]))
    return out


class TimedRun(CisTestBase, tools.CisClass):
    r"""Class to time sending messages from one language to another.

    Args:
        lang_src (str): Language that messages should be sent from.
        lang_dst (str): Language that messages should be sent to.
        name (str, optional): Name of the example. Defaults to 'timed_pipe'.
        scalings_file (str, optional): Full path to the file where scalings
            data should be logged. Defaults to 'scalings_{name}_{comm_type}.dat'.
        perf_file (str, optional): Full path to file containing a perf
            BenchmarkSuite that runs should be added to. Defaults to
            'benches.json'.
        comm_type (str, optional): Name of communication class that should be
            used for tests. Defaults to the current default comm class.
        platform (str, optional): Platform that the test should be run on. If the
            data doesn't already exist and this doesn't match the current
            platform, an error will be raised. Defaults to the current platform.
        python_ver (str, optional): Version of Python that the test should be run
            with. If the data doesn't already exist and this doesn't match the
            current version of python, an error will be raised. Defaults to the
            current version of python.
        matlab_running (bool, optional): If True, the test will assert that
            there is an existing Matlab engine before starting, otherwise the
            test will assert that there is not an existing Matlab engine.
            Defaults to False.

    Attributes:
        lang_src (str): Language that messages should be sent from.
        lang_dst (str): Language that messages should be sent to.
        platform (str): Platform that the test is being run on.
        python_ver (str): Version of Python that the test should be run with.
        scalings_file (str): Full path to the file where scalings data will be
            saved.
        perf_file (str): Full path to file containing a perf BenchmarkSuite
            that runs will be added to.
        comm_type (str): Name of communication class that should be used for
            tests.
        matlab_running (bool): True if there was a Matlab engine running when
            the test was created. False otherwise.

    """

    _use_mine = False

    def __init__(self, lang_src, lang_dst, name='timed_pipe',
                 scalings_file=None, perf_file=None,
                 comm_type=None, platform=None, python_ver=None,
                 matlab_running=False, **kwargs):
        if comm_type is None:
            comm_type = tools.get_default_comm()
        if platform is None:
            platform = cis_platform._platform
        if python_ver is None:
            python_ver = backwards._python_version
        suffix = '%s_%s_py%s' % (name, platform, python_ver.replace('.', ''))
        if scalings_file is None:
            scalings_file = os.path.join(os.getcwd(), 'scaling_%s.dat' % suffix)
        if perf_file is None:
            perf_file = os.path.join(os.getcwd(), 'scaling_%s.json' % suffix)
        assert(matlab_running == MatlabModelDriver.is_matlab_running())
        self.matlab_running = matlab_running
        self.scalings_file = scalings_file
        self.perf_file = perf_file
        self.comm_type = comm_type
        self.platform = platform
        self.python_ver = python_ver
        self.program_name = name
        name = '%s_%s_%s' % (name, lang_src, lang_dst)
        tools.CisClass.__init__(self, name)
        super(TimedRun, self).__init__(skip_unittest=True, **kwargs)
        self.lang_src = lang_src
        self.lang_dst = lang_dst
        self.perf = self.load_perf()
        self.data = self.load_scalings()
        if self.name not in self.data:
            self.data[self.name] = {}
        self.fyaml = dict()
        self.foutput = dict()
        self.entries = dict()

    def can_run(self):
        r"""Determine if the test can be run from the current platform and
        python version.

        Returns:
            bool: True if the test can be run, False otherwise.

        """
        # print(self.platform.lower(), cis_platform._platform.lower())
        # print(self.python_ver, backwards._python_version)
        out = ((self.platform.lower() == cis_platform._platform.lower())
               and (self.python_ver == backwards._python_version))
        return out

    def entry_name(self, nmsg, msg_size):
        r"""Get a unique identifier for a run.

        Args:
            nmsg (int): Number of messages that should be sent.
            msg_size (int): Size of each message that should be sent.

        """
        out = '%s(%s,%s,%s,%s,%s,%d,%d)' % (self.program_name,
                                            self.platform, self.python_ver,
                                            self.comm_type,
                                            self.lang_src, self.lang_dst,
                                            nmsg, msg_size)
        if self.matlab_running and ('matlab' in [self.lang_src, self.lang_dst]):
            out += '-MLStarted'
        return out

    @property
    def max_msg_size(self):
        r"""int: Largest size of message that can be sent without being split."""
        return tools.get_CIS_MSG_MAX(comm_type=self.comm_type)

    @property
    def default_msg_size(self):
        r"""list: Default message sizes for scaling tests."""
        if self.comm_type.startswith('IPC'):
            msg_size = [1, 1e2, 1e3, 1e4, 5e4, 1e5]
        else:
            msg_size = [1, 1e2, 1e3, 1e4, 1e5, 1e6, 5e6, 1e7]
        return msg_size

    @property
    def default_msg_count(self):
        r"""list: Default message count for scaling tests."""
        return [5, 10, 20, 30, 40, 50, 60, 70, 80, 90, 100]

    @property
    def time_per_byte(self):
        return self.fit_scaling_size()[0]

    @property
    def time_per_message(self):
        r"""float: Time required to send a single message of 1000 bytes."""
        return self.fit_scaling_count()[0]

    @property
    def startup_time(self):
        r"""float: Time required to set up communications and start models."""
        return self.fit_scaling_count()[1]

    @property
    def description_prefix(self):
        r"""Prefix message with test name."""
        return self.name

    @property
    def tempdir(self):
        r"""str: Temporary directory."""
        return tempfile.gettempdir()

    @property
    def output_file_format(self):
        r"""str: Full path to the output file created by the run."""
        return os.path.join(self.tempdir, 'output_%s.txt')

    def get_new_uuid(self):
        r"""Get a new unique ID.

        Returns:
            str: Unique identifier.

        """
        return str(uuid.uuid4())

    def output_content(self, nmsg, msg_size):
        r"""Get the result that should be output to file during the run.

        Args:
            nmsg: The number of messages that will be sent.
            msg_sizze: The size of the the messages that will be sent.

        Returns:
            str: The contents expected in the file.

        """
        siz = nmsg * msg_size
        return '0' * siz

    def check_output(self, fout, nmsg, msg_size):
        r"""Assert that the output file contains the expected result.

        Args:
            fout (str): The file that should be checked.
            nmsg (int): The number of messages that will be sent.
            msg_sizze (int): The size of the the messages that will be sent.

        """
        fres = self.output_content(nmsg, msg_size)
        self.check_file(fout, fres)

    def cleanup_output(self, fout):
        r"""Cleanup the output file.

        Args:
           fout (str): The file to be cleaned up.
        
        """
        if os.path.isfile(fout):
            os.remove(fout)

    @property
    def source_src(self):
        r"""str: Source file for language messages will be sent from."""
        return get_source(self.lang_src, 'src', name=self.program_name)

    @property
    def source_dst(self):
        r"""str: Source file for language messages will be sent to."""
        return get_source(self.lang_dst, 'dst', name=self.program_name)

    @property
    def yamlfile_format(self):
        r"""str: Format string for creating a yaml file."""
        path = os.path.join(self.tempdir, '%s.yml')
        return path

    @property
    def perfscript(self):
        r"""str: Format string for creating a perf script."""
        return os.path.join(self.tempdir, 'runperf.py')

    def make_yamlfile(self, path):
        r"""Create a YAML file for running the test.

        Args:
            path (str): Full path to file where the YAML should be saved.

        """
        out = {'models': [self.get_yaml_src(self.lang_src),
                          self.get_yaml_dst(self.lang_dst)]}
        lines = yaml.dump(out, default_flow_style=False)
        with open(path, 'w') as fd:
            fd.write(lines)

    def get_yaml_src(self, lang):
        r"""Get the yaml entry for the source model.

        Args:
            lang (str): Language for the source model.

        """
        out = {'name': 'timed_pipe_src',
               'language': lang,
               'args': [os.path.join('.', self.source_src),
                        "{{PIPE_MSG_COUNT}}", "{{PIPE_MSG_SIZE}}"],
               'outputs': {'name': 'output_pipe',
                           'driver': 'OutputDriver',
                           'args': 'timed_pipe'}}
        return out

    def get_yaml_dst(self, lang):
        r"""Get the yaml entry for the destination model.

        Args:
            lang (str): Language for the destination model.

        """
        out = {'name': 'timed_pipe_dst',
               'language': lang,
               'args': os.path.join('.', self.source_dst),
               'inputs': {'name': 'input_pipe',
                          'driver': 'InputDriver',
                          'args': 'timed_pipe'},
               'outputs': {'name': 'output_file',
                           'driver': 'AsciiFileOutputDriver',
                           'args': "{{PIPE_OUT_FILE}}",
                           'in_temp': True}}
        return out

    def before_run(self, nmsg, msg_size):
        r"""Actions that should be performed before a run.

        Args:
            nmsg (int): Number of messages that should be sent.
            msg_size (int): Size of each message that should be sent.

        Returns:
            str: Unique identifier for the run.

        """
        nmsg = int(nmsg)
        msg_size = int(msg_size)
        run_uuid = self.get_new_uuid()
        self.entries[run_uuid] = (nmsg, msg_size)
        self.fyaml[run_uuid] = self.yamlfile_format % run_uuid
        self.foutput[run_uuid] = self.output_file_format % run_uuid
        if os.path.isfile(self.fyaml[run_uuid]):
            os.remove(self.fyaml[run_uuid])
        self.make_yamlfile(self.fyaml[run_uuid])
        env = {'PIPE_MSG_COUNT': str(nmsg),
               'PIPE_MSG_SIZE': str(msg_size),
               'PIPE_OUT_FILE': self.foutput[run_uuid]}
        os.environ.update(env)
        # self.debug_log()
        self.set_default_comm(self.comm_type)
        self.cleanup_output(self.foutput[run_uuid])
        self.info("Starting %s...", self.entry_name(nmsg, msg_size))
        return run_uuid

    def after_run(self, run_uuid, result):
        r"""Actions that should be performed after a run.

        Args:
            nmsg (int): Number of messages that were sent.
            msg_size (int): Size of each message that were sent.
            result (float): Time required (in seconds) to execute the program.

        """
        nmsg, msg_size = self.entries[run_uuid]
        fout = self.foutput[run_uuid]
        self.info("Finished %s: %f s", self.entry_name(nmsg, msg_size), result)
        self.check_output(fout, nmsg, msg_size)
        self.cleanup_output(fout)
        self.reset_log()
        self.reset_default_comm()
        assert(self.matlab_running == MatlabModelDriver.is_matlab_running())
        del self.entries[run_uuid], self.fyaml[run_uuid], self.foutput[run_uuid]

    def run(self, run_uuid, timer=None, t0=None):
        r"""Run test sending a set of messages between the designated models.

        Args:
            run_uuid (str): Unique ID for the run.
            timer (function, optional): Function that should be called to get
                intermediate timing statistics. Defaults to time.time if not
                provided.
            t0 (float, optional): Zero point for timing statistics. Is set
                using the provided timer if not provided.

        Returns:
            dict: Intermediate times from the run.

        """
        if timer is None:
            timer = time.time
        if t0 is None:
            t0 = timer()
        r = runner.get_runner(self.fyaml[run_uuid],
                              namespace=self.name + run_uuid)
        times = r.run(timer=timer, t0=t0)
        assert(not r.error_flag)
        return times

    def time_run(self, *args, **kwargs):
        if self._use_mine:
            return self.time_run_mine(*args, **kwargs)
        else:
            return self.time_run_perf(*args, **kwargs)

    def time_run_perf(self, nmsg, msg_size, nrep=10, overwrite=False):
        r"""Time sending a set of messages between the designated models.

        Args:
            nmsg (int): Number of messages that should be sent.
            msg_size (int): Size of each message that should be sent.
            nrep (int, optional): Number of times the test should be repeated
                to get an average execution time and standard deviation.
                Defaults to 10.
            overwrite (bool, optional): If True, any existing entry for this
                run will be overwritten. Defaults to False.

        Returns:
            tuple: Best of, average and standard deviation in the time (in seconds)
                required to execute the program.

        """
        entry_name = self.entry_name(nmsg, msg_size)
        nrep_remain = nrep
        if overwrite:
            self.remove_benchmark(entry_name)
        if (self.perf is not None):
            if (entry_name in self.perf.get_benchmark_names()):
                nrep_remain -= self.perf.get_benchmark(entry_name).get_nvalue()
        # TODO: Properly handle partial overwrite
        if (self.perf is None) or (nrep_remain > 0):
            if not self.can_run():
                raise Exception("Cannot run this test.")
            write_perf_script(self.perfscript, nmsg, msg_size, nrep=nrep_remain,
                              lang_src=self.lang_src, lang_dst=self.lang_dst,
                              comm_type=self.comm_type,
                              matlab_running=self.matlab_running)
            copy_env = ['TMPDIR']
            if platform._is_win:
                copy_env += ['HOMEPATH', 'NUMBER_OF_PROCESSORS']
            cmd = [sys.executable, self.perfscript, '--append=' + self.perf_file,
                   '--inherit-environ=' + ','.join(copy_env)]
            subprocess.call(cmd)
            assert(os.path.isfile(self.perf_file))
            os.remove(self.perfscript)
            self.perf = self.load_perf()
        out = self.perf.get_benchmark(entry_name)
        if out.get_nvalue() < 2:
            ret = (min(out.get_values()), out.mean(), 0.0)
        else:
            ret = (min(out.get_values()), out.mean(), out.stdev())
        # self.info(out.get_runs()[0].values)
        # self.info(out.get_values())
        # self.info((out.get_nvalue(), out.get_loops()))
        # self.info(ret)
        self.info("Result for %s: %f +/- %f (%d runs)",
                  self.entry_name(nmsg, msg_size), ret[1], ret[2],
                  out.get_nvalue())
        return ret

    def time_run_mine(self, nmsg, msg_size, nrep=10, overwrite=False):
        r"""Time sending a set of messages between the designated models.

        Args:
            nmsg (int): Number of messages that should be sent.
            msg_size (int): Size of each message that should be sent.
            nrep (int, optional): Number of times the test should be repeated
                to get an average execution time and standard deviation.
                Defaults to 10.
            overwrite (bool, optional): If True, any existing entry for this
                run will be overwritten. Defaults to False.

        Returns:
            tuple: Best of, average and standard deviation in the time (in seconds)
                required to execute the program.

        """
        entry_name = self.entry_name(nmsg, msg_size)
        if entry_name not in self.data[self.name] or overwrite:
            if not self.can_run():
                raise Exception("Cannot run this test.")
            out = np.zeros(nrep, 'double')
            for i in range(nrep):
                run_uuid = self.before_run(nmsg, msg_size)
                t0 = time.time()
                self.run(run_uuid, timer=time.time, t0=t0)
                t1 = time.time()
                out[i] = t1 - t0
                self.after_run(run_uuid, np.mean(out))
            self.data[self.name][entry_name] = (
                np.min(out), np.mean(out), np.std(out))
            self.save_scalings()
        return self.data[self.name][entry_name]

    @classmethod
    def class_plot(cls, lang_src='python', lang_dst='python', **kwargs):
        """Create the class for a given combo of languages and comm types, then
        call plot_scaling_join.

        Args:
            lang_src (str, optional): Language that messages should be sent from.
                Defaults to 'python'.
            lang_dst (str, optional): Language that messages should be sent to.
                Defaults to 'python'.
            **kwargs: Additional keywords are passed to either the class
                constructor or plot_scaling_joint as appropriate.

        Returns:
            tuple(matplotlib.Axes, matplotlib.Axes): Pair of axes containing the
                plotted scalings and the fit.

        """
        cls_kwargs_keys = ['name', 'scalings_file', 'matlab_running',
                           'perf_file', 'comm_type', 'platform', 'python_ver']
        cls_kwargs = {}
        for k in cls_kwargs_keys:
            if k in kwargs:
                cls_kwargs[k] = kwargs.pop(k)
        x = TimedRun(lang_src, lang_dst, **cls_kwargs)
        axs, fit = x.plot_scaling_joint(**kwargs)
        return axs, fit

    def plot_scaling_joint(self, msg_size0=1000, msg_count0=5,
                           msg_size=None, msg_count=None, axs=None, **kwargs):
        r"""Plot scaling of run time with both count and size, side by side.
        Anywhere data is exchanged as a tuple for each plot, the plot of
        scaling with count is first and the scaling with size is second.
        
        Args:
            msg_size0 (int): Size of messages to use for count scaling.
            msg_count0 (int): Number of messages to use for size scaling.
            msg_size (list, np.ndarray, optional): List of message sizes to use
                as x variable on the size scaling plot. Defaults to
                [1, 1e2, 1e3, 1e4, 1e5, 1e6, 1e7] if not provided, unless the
                IPC communication channels are being used. Then
                [1, 1e2, 1e3, 1e4, 1e5].
            msg_count (list, np.ndarray, optional)): List of message counts to
                use as x variable on the count scaling plot. Defaults to
                [5, 10, 20, 30, 40, 50, 60, 70, 80, 90, 100].
            axs (tuple, optional): Pair of axes objects that lines should be
                added to. If not provided, they are created.
            **kwargs: Additional keyword arguments are passed to plot_scaling.

        Returns:
            tuple(matplotlib.Axes, matplotlib.Axes): Pair of axes containing the
                plotted scalings and the fit.

        """
        if msg_size is None:
            msg_size = self.default_msg_size
        if msg_count is None:
            msg_count = self.default_msg_count
        if axs is None:
            figure_size = (15.0, 6.0)
            figure_buff = 0.75
            fig, axs = plt.subplots(1, 2, figsize=figure_size, sharey=True)
            axs[0].set_xlabel('Message Count (size = %d)' % msg_size0)
            if kwargs.get('per_message', False):
                axs[0].set_ylabel('Time per Message (s)')
            else:
                axs[0].set_ylabel('Time (s)')
            axs[1].set_xlabel('Message Size (count = %d)' % msg_count0)
            axs_wbuffer = figure_buff / figure_size[0]
            axs_hbuffer = figure_buff / figure_size[1]
            axs_width = (1.0 - (3.0 * axs_wbuffer)) / 2.0
            axs_height = 1.0 - (2.0 * axs_hbuffer)
            pos1 = [axs_wbuffer, axs_hbuffer, axs_width, axs_height]
            pos2 = [2.0 * axs_wbuffer + axs_width, axs_hbuffer,
                    axs_width, axs_height]
            axs[0].set_position(pos1)
            axs[1].set_position(pos2)
        self.plot_scaling(msg_size0, msg_count, axs=axs[0], **kwargs)
        self.plot_scaling(msg_size, msg_count0, axs=axs[1], **kwargs)
        # Get slopes
        fit = self.fit_scaling_count(msg_size=msg_size0, counts=msg_count)
        self.info('fit: slope = %f, intercept = %f', fit[0], fit[1])
        # m, b = self.fit_scaling_size()
        # xname = 'size'
        # self.info('%s: slope = %f, intercept = %f', xname, m, b)
        # Legend
        axs[1].legend(loc='upper left', ncol=2, fontsize=_legend_fontsize)
        return axs, fit
        
    def plot_scaling(self, msg_size, msg_count, axs=None, label=None,
                     xscale=None, yscale='linear', plot_kws={},
                     time_method='average', per_message=False, **kwargs):
        r"""Plot scaling of run time with a variable.

        Args:
            msg_size (int, list, np.ndarray): List of message sizes to use as
                x variable, or message size to use when plotting dependent on
                message count.
            msg_count (int, list, np.ndarray): List of message counts to use as
                x variable, or message count to use when plotting dependent on
                message size.
            axs (matplotlib.Axes, optional): Axes object that line should be
                added to. If not provided, one is created.
            label (str, optional): Label that should be used for the line.
                Defaults to None.
            xscale (str, optional): 'log' or 'linear' to indicate what scale
                the x axis should use. Defaults to 'linear'.
            yscale (str, optional): 'log' or 'linear' to indicate what scale
                the y axis should use. Defaults to 'linear'.
            plot_kws (dict, optional): Ploting keywords that should be passed.
                Defaults to {}.
            time_method (str, optional): Timing method that should be used.
                Valid values include 'bestof' and 'average'. Defaults to
                'average'.
            per_message (bool, optional): If True, the time per message is
                returned rather than the total time. Defaults to False.
            **kwargs: Additional keyword arguments are passed to scaling_size or
                scaling_count.

        Returns:
            matplotlib.Axes: Axes containing the plotted scaling.

        """
        if isinstance(msg_size, list):
            msg_size = np.array(msg_size)
        if isinstance(msg_count, list):
            msg_count = np.array(msg_count)
        if isinstance(msg_size, np.ndarray) and isinstance(msg_count, np.ndarray):
            raise RuntimeError("Arrays provided for both msg_size & msg_count.")
        elif isinstance(msg_size, np.ndarray):
            xname = 'size'
            x, mbo, avg, std = self.scaling_size(msg_count, sizes=msg_size,
                                                 per_message=per_message, **kwargs)
        elif isinstance(msg_count, np.ndarray):
            xname = 'count'
            x, mbo, avg, std = self.scaling_count(msg_size, counts=msg_count,
                                                  per_message=per_message, **kwargs)
        else:
            raise RuntimeError("Array not provided for msg_size or msg_count.")
        if xscale is None:
            if xname == 'size':
                xscale = 'log'
            else:
                xscale = 'linear'
        if time_method == 'bestof':
            y = mbo
            yerr = None
        elif time_method == 'average':
            y = avg
            yerr = std
        else:
            raise ValueError("Invalid time_method: '%s'" % time_method)
        # Ensure everything in array format
        if isinstance(x, list):
            x = np.array(x)
        if isinstance(y, list):
            y = np.array(y)
        if isinstance(yerr, list):
            yerr = np.array(yerr)
        # Create axes if not provded
        if axs is None:
            fig, axs = plt.subplots()
            axs.set_xlabel(xname)
            if per_message:
                axs.set_ylabel('Time per Message (s)')
            else:
                axs.set_ylabel('Time (s)')
        # Set axes scales
        if xscale == 'log':
            axs.set_xscale('log')
        if yscale == 'log':
            axs.set_yscale('log')
        # Plot
        if yerr is not None:
            # Convert yscale to prevent negative values for log y
            if yscale == 'log':
                ylower = y - yerr
                ylower[ylower <= 0] = 1.0e-6
                # ylower = np.maximum(1e-6, y - yerr)
                yerr_lower = y - ylower
                yerr_upper = yerr
            else:
                yerr_lower = yerr
                yerr_upper = yerr
            axs.plot(x, y, label=label, **plot_kws)
            plot_kws_fill = copy.deepcopy(plot_kws)
            plot_kws_fill['linewidth'] = 0
            plot_kws_fill['alpha'] = 0.2
            axs.fill_between(x, y - yerr_lower, y + yerr_upper, **plot_kws_fill)
            # axs.errorbar(x, y, yerr=[yerr_lower, yerr_upper],
            #              label=label, **plot_kws)
        else:
            axs.plot(x, y, label=label, **plot_kws)
        return axs

    def fit_scaling_count(self, msg_size=1000, counts=None, **kwargs):
        r"""Do a linear fit to the scaling of execution time with message count.

        Args:
            msg_size (int, optional): Size of each message that should be sent.
                Defaults to 1000.
            counts (list, optional): List of counts to test. Defaults to
                self.default_msg_count if not provided.
            **kwargs: Additional keyword arguments are passed to scaling_count.

        Returns:
            tuple: The slope and intercept of the linear fit.

        """
        if counts is None:
            counts = self.default_msg_count
        out = self.scaling_count(msg_size, counts=counts, **kwargs)
        x = out[0]
        y = out[2]
        return np.polyfit(x, y, 1)

    def fit_scaling_size(self, msg_count=5, sizes=None, **kwargs):
        r"""Do a linear fit to the scaling of execution time with message count.

        Args:
            msg_count (int, optional): Number of messages that should be sent
                for each size. Defaults to 5.
            sizes (list, optional): List of sizes to test. Defaults to
                self.default_msg_size if not provided.
            **kwargs: Additional keyword arguments are passed to scaling_size.

        Returns:
            tuple: The slope and intercept of the linear fit.

        """
        if sizes is None:
            sizes = self.default_msg_size[:-2]
        max_size = self.max_msg_size
        sizes_limit = []
        for s in sizes:
            if s < max_size:
                sizes_limit.append(s)
        out = self.scaling_size(msg_count, sizes=sizes_limit, **kwargs)
        x = out[0]
        y = out[2]
        return np.polyfit(x, y, 1)

    def scaling_count(self, msg_size, counts=None, min_count=1, max_count=100,
                      nsamples=10, scaling='linear', per_message=False, **kwargs):
        r"""Get scaling of run time with message count.

        Args:
            msg_size (int): Size of each message that should be sent.
            counts (list, optional): List of counts to test. Defaults to None
                and a list is created based on the other keyword arguments.
            min_count (int, optional): Minimum message count that should be timed.
                Defaults to 1. This is ignored if 'counts' is provided.
            max_count (int, optional): Maximum message count that should be timed.
                Defaults to 100. This is ignored if 'counts' is provided.
            nsamples (int, optional): Number of samples that should be done
                between 'min_count' and 'max_count'. Defaults to 10. This is
                ignored if 'counts' is provided.
            scaling (str, optional): Scaling for sampling of message counts
                between 'min_count' and 'max_count'. Defaults to 'linear'. This
                is ignored if 'counts' is provided.
            per_message (bool, optional): If True, the time per message is
                returned rather than the total time. Defaults to False.
            **kwargs: Additional keyword arguments are passed to time_run.

        Returns:
            tuple: Lists of counts timed, minimum execution time, average
                execution times, and standard deviations.

        """
        if counts is None:
            if scaling == 'linear':
                counts = np.linspace(min_count, max_count, nsamples,
                                     dtype='int64')
            elif scaling == 'log':
                counts = np.logspace(np.log10(min_count), np.log10(max_count),
                                     nsamples, dtype='int64')
            else:
                raise ValueError("Scaling must be 'linear' or 'log'.")
        if per_message:
            min0, avg0, std0 = self.time_run(0, 0, **kwargs)
        mbo = []
        avg = []
        std = []
        for c in counts:
            imin, iavg, istd = self.time_run(c, msg_size, **kwargs)
            if per_message:
                imin = (imin - min0) / c
                iavg = (iavg - avg0) / c
            mbo.append(imin)
            avg.append(iavg)
            std.append(istd)
        return (counts, mbo, avg, std)

    def scaling_size(self, nmsg, sizes=None, min_size=1, max_size=1e7,
                     nsamples=10, scaling='log', per_message=False, **kwargs):
        r"""Get scaling of run time with message size.

        Args:
            nmsg (int): Number of messages that should be sent.
            sizes (list, optional): List of sizes to test. Defaults to None
                and a list is created based on the other keyword arguments.
            min_size (int, optional): Minimum message size that should be timed.
                Defaults to 1. This is ignored if 'sizes' is provided.
            max_size (int, optional): Maximum message size that should be timed.
                Defaults to 1e7. This is ignored if 'sizes' is provided.
            nsamples (int, optional): Number of samples that should be done
                between 'min_size' and 'max_size'. Defaults to 10. This is
                ignored if 'sizes' is provided.
            scaling (str, optional): Scaling for sampling of message sizes
                between 'min_size' and 'max_size'. Defaults to 'linear'. This
                is ignored if 'sizes' is provided.
            per_message (bool, optional): If True, the time per message is
                returned rather than the total time. Defaults to False.
            **kwargs: Additional keyword arguments are passed to time_run.

        Returns:
            tuple: Lists of sizes timed, minimum execution times, average
                execution times, and standard deviations.

        """
        if sizes is None:
            if scaling == 'linear':
                sizes = np.linspace(min_size, max_size, nsamples,
                                    dtype='int64')
            elif scaling == 'log':
                sizes = np.logspace(np.log10(min_size), np.log10(max_size),
                                    nsamples, dtype='int64')
            else:
                raise ValueError("Scaling must be 'linear' or 'log'.")
        if per_message:
            min0, avg0, std0 = self.time_run(0, 0, **kwargs)
        mbo = []
        avg = []
        std = []
        for s in sizes:
            imin, iavg, istd = self.time_run(nmsg, s, **kwargs)
            if per_message:
                imin = (imin - min0) / nmsg
                iavg = (iavg - avg0) / nmsg
            mbo.append(imin)
            avg.append(iavg)
            std.append(istd)
        return (sizes, mbo, avg, std)

    def remove_benchmark(self, name, run_number=None):
        r"""Remove all runs associated with a benchmark.

        Args:
            name (str): Name of the benchmark to be removed.

        """
        if not os.path.isfile(self.perf_file):
            return
        with open(self.perf_file, 'r') as fd:
            perf_json = json.load(fd)
        ibench = None
        for i in range(len(perf_json['benchmarks'])):
            if 'metadata' not in perf_json['benchmarks'][i]:
                print(i, perf_json['benchmarks'][i])
                continue
            if perf_json['benchmarks'][i]['metadata']['name'] == name:
                ibench = i
                break
        if ibench is None:
            print("Could not locate a benchmark named '%s'" % name)
            return
        if run_number is None:
            del perf_json['benchmarks'][ibench]
        else:
            del perf_json['benchmarks'][ibench]['runs'][run_number]
        # Save output
        with open(self.perf_file, 'w') as fd:
            json.dump(perf_json, fd)
        self.perf = self.load_perf()

    def load_perf(self):
        r"""Load perf BenchmarkSuite from file.

        Returns:
            perf.BenchmarkSuite: Suite of performance data.

        """
        if os.path.isfile(self.perf_file):
            out = perf.BenchmarkSuite.load(self.perf_file)
        else:
            out = None
        return out

    def load_scalings(self):
        r"""Load scalings data from pickle file.

        Returns:
            dict: Loaded scalings data.

        """
        if os.path.isfile(self.scalings_file):
            with open(self.scalings_file, 'rb') as fd:
                if backwards.PY2:  # pragma: Python 2
                    out = backwards.pickle.load(fd)
                else:  # pragma: Python 3
                    out = backwards.pickle.load(fd, encoding='latin1')
        else:
            out = {}
        return out

    def save_scalings(self):
        r"""Save scalings data to pickle file."""
        with open(self.scalings_file, 'wb') as fd:
            backwards.pickle.dump(self.data, fd)


def plot_scalings(compare='commtype', compare_values=None,
                  plotfile=None, test_name='timed_pipe',
                  **kwargs):
    r"""Plot comparison of scaling for chosen variable.

    Args:
        compare (str, optional): Name of variable that should be compared.
            Valid values are 'language', 'commtype', 'platform', 'python_ver'.
            Defaults to 'commtype'.
        compare_values (list, optional): Values that should be plotted.
            If not provided, the values will be determined based on the
            current platform.
        **kwargs: Additional keyword arguments are passed to plot_scaling_joint.

    Returns:
        str: Path where the figure was saved.

    """
    default_vars = {'comm_type': tools.get_default_comm(),
                    'lang_src': 'python',
                    'lang_dst': 'python',
                    'platform': cis_platform._platform,
                    'python_ver': backwards._python_version}
    default_vals = {'commtype': _comm_list,
                    'language': _lang_list,
                    'platform': ['Linux', 'OSX', 'Windows'],
                    'python_ver': ['2.7', '3.5']}
    if compare_values is None:
        compare_values = default_vals.get(compare, None)
    else:
        assert(isinstance(compare_values, list))
    per_message = kwargs.get('per_message', False)
    if compare == 'commtype':
        color_var = 'comm_type'
        color_map = {'ZMQComm': 'b', 'IPCComm': 'r', 'RMQComm': 'g'}
        style_var = 'comm_type'
        style_map = {'ZMQComm': '-', 'IPCComm': '--', 'RMQComm': ':'}
        var_list = compare_values
        var_kws = [{color_var: k} for k in var_list]
        kws2label = lambda x: x['comm_type'].split('Comm')[0]  # noqa: E731
        yscale = 'linear'
    elif compare == 'language':
        color_var = 'lang_src'
        color_map = {'python': 'b', 'matlab': 'm', 'c': 'g', 'cpp': 'r'}
        style_var = 'lang_dst'
        style_map = {'python': '-', 'matlab': '-.', 'c': '--', 'cpp': ':'}
        var_list = itertools.product(compare_values, repeat=2)
        var_kws = [{'lang_src': l1, 'lang_dst': l2} for l1, l2 in var_list]
        if 'matlab' in compare_values:
            var_kws.append({'lang_src': 'matlab', 'lang_dst': 'matlab',
                            'matlab_running': True})
        kws2label = lambda x: '%s to %s' % (x['lang_src'], x['lang_dst'])  # noqa: E731
        yscale = 'linear'  # was log originally
    elif compare == 'platform':
        color_var = 'platform'
        color_map = {'Linux': 'b', 'Windows': 'r', 'OSX': 'g'}
        style_var = None
        style_map = None
        var_list = compare_values
        var_kws = [{color_var: k} for k in var_list]
        kws2label = lambda x: x[color_var]  # noqa: E731
        yscale = 'linear'
    elif compare == 'python_ver':
        color_var = 'python_ver'
        color_map = {'2.7': 'b', '3.4': 'g', '3.5': 'orange', '3.6': 'r',
                     '3.7': 'm'}
        style_var = 'lang_src'
        style_map = {'python': '-', 'matlab': '-.', 'c': '--', 'cpp': ':'}
        var_list = compare_values
        var_kws = [{color_var: k} for k in var_list]
        for k in var_list:
            var_kws.append({color_var: k, 'lang_src': 'c', 'lang_dst': 'c'})
        kws2label = lambda x: '%s (%s)' % (x[color_var], x[style_var])  # noqa: E731
        yscale = 'linear'
    else:
        raise ValueError("Invalid compare: '%s'" % compare)
    # Raise error if any of the varied keys are set in kwargs
    for k in var_kws[0].keys():
        if k in kwargs:
            raise RuntimeError("Cannot set variable '%s' when comparing '%s' " % (
                k, compare))
    # Create plotfile name with information in it
    if plotfile is None:
        plotbase = 'compare_%s_%s' % (test_name, compare)
        for k in sorted(default_vars.keys()):
            v = kwargs.get(k, default_vars[k])
            if k not in var_kws[0]:
                plotbase += '_%s' % v.replace('.', '')
        plotbase += '_%s' % kwargs.get('time_method', 'average')
        if per_message:
            plotbase += '_per_message'
        plotfile = os.path.join(os.getcwd(), plotbase + '.png')
    # Iterate over variables
    axs = None
    fits = {}
    for kws in var_kws:
        for k, v in default_vars.items():
            if k not in kws:
                kws[k] = v
        label = kws2label(kws)
        clr = 'b'
        sty = '-'
        if color_map is not None:
            clr = color_map[kws[color_var]]
        if style_map is not None:
            sty = style_map[kws[style_var]]
        plot_kws = {'color': clr, 'linestyle': sty, 'linewidth': _linewidth}
        kws.update(kwargs)
        if MatlabModelDriver.is_matlab_running():
            MatlabModelDriver.kill_all()
            assert(not MatlabModelDriver.is_matlab_running())
        if kws.get('matlab_running', False):
            nml = 0
            for k in ['lang_src', 'lang_dst']:
                if kws[k] == 'matlab':
                    nml += 1
            ml_sessions = []
            for i in range(nml):
                ml_sessions.append(MatlabModelDriver.start_matlab())
            label += ' (Existing)'
            plot_kws['color'] = 'orange'
        axs, fit = TimedRun.class_plot(name=test_name, axs=axs, label=label,
                                       yscale=yscale, plot_kws=plot_kws, **kws)
        fits[label] = fit
        if kws.get('matlab_running', False):
            for v in ml_sessions:
                MatlabModelDriver.stop_matlab(*v)
            assert(not MatlabModelDriver.is_matlab_running())
    # Print a table
    print('%-20s\t%-20s\t%-20s' % ('Label', 'Time per Message (s)', 'Overhead (s)'))
    print('%-20s\t%-20s\t%-20s' % (20 * '=', 20 * '=', 20 * '='))
    fmt_row = '%-20s\t%-20.5f\t%-20.5f'
    for k in sorted(fits.keys()):
        v = fits[k]
        print(fmt_row % (k, v[0], v[1]))
    # Save plot
    plt.savefig(plotfile)
    logging.info('plotfile: %s', plotfile)
    return plotfile


def perfjson_to_pandas(json_file):
    r"""Convert perf benchmarks json file to a Pandas data frame.

    Args:
        json_file (str): Full path to the JSON benchmarks file that should be
            added.

    Returns:
        pandas.DataFrame: Data frame version of perf benchmarks.

    """
    # Load benchmarks
    x_js = perf.BenchmarkSuite.load(json_file)
    meta = copy.deepcopy(x_js.get_metadata())
    data = None
    # Loop over keys
    for k in x_js.get_benchmark_names():
        meta['test_name'], rem = k.split('(')
        test_keys = rem.split(')')[0].split(',')
        meta['communication_type'] = test_keys[2]
        meta['language_src'] = test_keys[3]
        meta['language_dst'] = test_keys[4]
        meta['message_count'] = int(float(test_keys[5]))
        meta['message_size'] = int(float(test_keys[6]))
        for v in x_js.get_benchmark(k).get_values():
            meta['execution_time'] = v
            if data is None:
                data = {mk: [mv] for mk, mv in meta.items()}
            else:
                for mk, mv in meta.items():
                    data[mk].append(mv)
    x_pd = pd.DataFrame(data)
    return x_pd<|MERGE_RESOLUTION|>--- conflicted
+++ resolved
@@ -24,11 +24,7 @@
     mpl.use('TkAgg')
 import matplotlib.pyplot as plt  # noqa: E402
 _linewidth = 2
-<<<<<<< HEAD
-_legend_fontsize=14
-=======
 _legend_fontsize = 14
->>>>>>> 0ac1f158
 mpl.rc('font', size=18)
 
 
