import os
import six
import uuid
import unittest
import tempfile
from yggdrasil.components import ComponentMeta
from yggdrasil import runner, tools
from yggdrasil.examples import yamls, source, ext_map
from yggdrasil.tests import YggTestBase


_ext2lang = {v: k for k, v in ext_map.items()}


def make_lang_test(lang):
    def itest(self):
        self.run_language(lang.lower())
    return itest


class ExampleMeta(ComponentMeta):
    def __new__(cls, name, bases, dct):
        for l in tools.get_supported_lang():
            itest_name = 'test_%s' % l
            if itest_name not in dct:
                itest_func = make_lang_test(l)
                itest_func.__name__ = itest_name
                dct[itest_name] = itest_func
        return super(ExampleMeta, cls).__new__(cls, name, bases, dct)


@six.add_metaclass(ExampleMeta)
class TestExample(YggTestBase, tools.YggClass):
    r"""Base class for running examples."""

    example_name = None
    expects_error = False
    env = {}

    def __init__(self, *args, **kwargs):
        tools.YggClass.__init__(self, self.example_name)
        self.language = None
        self.uuid = str(uuid.uuid4())
        self.runner = None
        # self.debug_flag = True
        super(TestExample, self).__init__(*args, **kwargs)

    @property
    def description_prefix(self):
        r"""Prefix message with test name."""
        return self.name

    @property
    def namespace(self):
        r"""str: Namespace for the example."""
        return "%s_%s" % (self.name, self.uuid)

    @property
    def tempdir(self):
        r"""str: Temporary directory."""
        return tempfile.gettempdir()

    @property
    def languages_tested(self):
        r"""list: Languages covered by the example."""
        if self.name not in source:  # pragma: debug
            return None
        if self.language not in yamls[self.name]:  # pragma: debug
            return None
        if self.language in ['all', 'all_nomatlab']:
            out = [_ext2lang[os.path.splitext(x)[-1]] for x in
                   source[self.name][self.language]]
        else:
            out = [self.language]
        return out

    @property
    def yaml(self):
        r"""str: The full path to the yaml file for this example."""
        if self.name not in yamls:
            return None
        if self.language not in yamls[self.name]:
            return None
        return yamls[self.name][self.language]

    @property
    def yamldir(self):
        r"""str: Full path to the directory containing the yaml file."""
        if self.yaml is None:  # pragma: no cover
            return None
        if isinstance(self.yaml, list):
            out = os.path.dirname(self.yaml[0])
        else:
            out = os.path.dirname(self.yaml)
        return out

    # @property
    # def yaml_contents(self):
    #     r"""dict: Contents of yaml file."""
    #     if self.yaml is None:  # pragma: no cover
    #         return None
    #     return tools.parse_yaml(self.yaml)

    @property
    def input_files(self):  # pragma: debug
        r"""list Input files for the run."""
        return None

    @property
    def output_files(self):
        r"""list: Output files for the run."""
        return None

    @property
    def results(self):
        r"""list: Results that should be found in the output files."""
        if self.input_files is None:  # pragma: debug
            return None
        out = []
        for fname in self.input_files:
            assert(os.path.isfile(fname))
            with open(fname, 'r') as fd:
                icont = fd.read()
            out.append(icont)
        return out

    def check_results(self):
        r"""This should be overridden with checks for the result."""
        if self.output_files is None:
            return
        res_list = self.results
        out_list = self.output_files
        assert(res_list is not None)
        assert(out_list is not None)
        self.assert_equal(len(res_list), len(out_list))
        for res, fout in zip(res_list, out_list):
            self.check_file_exists(fout)
            if isinstance(res, tuple):
                res[0](fout, *res[1:])
            else:
                self.check_file_size(fout, len(res))
                self.check_file_contents(fout, res)

    def run_example(self):
        r"""This runs an example in the correct language."""
        if self.yaml is None:
            if self.name is not None:
                raise unittest.SkipTest("Could not locate example %s in language %s." %
                                        (self.name, self.language))
        else:
            # Check that language is installed
            for x in self.languages_tested:
                if not tools.is_lang_installed(x):
                    raise unittest.SkipTest("%s not installed." % x)
            # Run
            os.environ.update(self.env)
            self.runner = runner.get_runner(self.yaml, namespace=self.namespace)
            self.runner.run()
            if self.expects_error:
                assert(self.runner.error_flag)
            else:
                assert(not self.runner.error_flag)
            self.check_results()
            self.cleanup()

    def cleanup(self):
        r"""Cleanup files created during the test."""
        if (self.yaml is not None) and (self.output_files is not None):
            for fout in self.output_files:
                if os.path.isfile(fout):
                    os.remove(fout)

    def run_language(self, lang):
        r"""Run a test for the specified language."""
        self.language = lang
        self.run_example()
        self.language = None

    def test_all(self):
        r"""Test the version of the example that uses all languages."""
        self.run_language('all')

<<<<<<< HEAD
    def test_all_nomatlab(self):
        r"""Test the version of the example that uses all languages."""
        self.run_language('all_nomatlab')
=======
    def test_cpp(self):
        r"""Test the C++ version of the example."""
        self.language = 'cpp'
        self.run_example()
        self.language = None

    def test_cmake(self):
        r"""Test the CMake version of the example."""
        self.language = 'cmake'
        self.run_example()
        self.language = None

    def test_matlab(self):  # pragma: matlab
        r"""Test the Matlab version of the example."""
        self.language = 'matlab'
        self.run_example()
        self.language = None
>>>>>>> 57bf9500
<|MERGE_RESOLUTION|>--- conflicted
+++ resolved
@@ -180,26 +180,6 @@
         r"""Test the version of the example that uses all languages."""
         self.run_language('all')
 
-<<<<<<< HEAD
     def test_all_nomatlab(self):
         r"""Test the version of the example that uses all languages."""
-        self.run_language('all_nomatlab')
-=======
-    def test_cpp(self):
-        r"""Test the C++ version of the example."""
-        self.language = 'cpp'
-        self.run_example()
-        self.language = None
-
-    def test_cmake(self):
-        r"""Test the CMake version of the example."""
-        self.language = 'cmake'
-        self.run_example()
-        self.language = None
-
-    def test_matlab(self):  # pragma: matlab
-        r"""Test the Matlab version of the example."""
-        self.language = 'matlab'
-        self.run_example()
-        self.language = None
->>>>>>> 57bf9500
+        self.run_language('all_nomatlab')