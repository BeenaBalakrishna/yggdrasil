--- conflicted
+++ resolved
@@ -457,21 +457,15 @@
         'comment': '%',
         'true': 'true',
         'indent': 2 * ' ',
-<<<<<<< HEAD
         'quote': '\'',
-        'true': 'true',
-        'break': 'break;',
-        'error': 'error(\'{message}\');',
         'print': 'disp(\'{message}\');',
         'fprintf': 'fprintf(\'{message}\', {variables});',
-=======
-        'print': 'disp(\'{message}\');',
         'error': 'error(\'{error_msg}\');',
->>>>>>> 62193115
         'block_end': 'end;',
         'if_begin': 'if ({cond})',
         'for_begin': 'for {iter_var} = {iter_begin}:{iter_end}',
         'while_begin': 'while ({cond})',
+        'break': 'break;',
         'try_begin': 'try',
         'try_except': 'catch {error_var}',
         'assign': '{name} = {value};'}
