import os
import copy
import shutil
from collections import OrderedDict
from yggdrasil import platform, tools
from yggdrasil.drivers.CompiledModelDriver import (
    CompiledModelDriver, CompilerBase, ArchiverBase)
from yggdrasil.languages import get_language_dir


_default_internal_libtype = 'object'
# if platform._is_win:  # pragma: windows
#     _default_internal_libtype = 'static'


class CCompilerBase(CompilerBase):
    r"""Base class for C compilers."""
    languages = ['c']
    default_executable_env = 'CC'
    # TODO: Additional flags environment variables?
    default_flags_env = 'CFLAGS'
    default_flags = ['-g', '-Wall']
    # GCC & CLANG have similar call patterns
    linker_attributes = {'default_flags_env': 'LDFLAGS',
                         'search_path_env': ['LIBRARY_PATH', 'LD_LIBRARY_PATH']}
    search_path_env = ['C_INCLUDE_PATH']
    search_path_flags = ['-E', '-v', '-xc', '/dev/null']
    search_regex_begin = '#include "..." search starts here:'
    search_regex_end = 'End of search list.'
    search_regex = [r'(?:#include <...> search starts here:)|'
                    r'(?: ([^\n]+?)(?: \(framework directory\))?)\n']

    @staticmethod
    def before_registration(cls):
        r"""Operations that should be performed to modify class attributes prior
        to registration including things like platform dependent properties and
        checking environment variables for default settings.
        """
        if platform._is_mac:
            cls.linker_attributes = dict(cls.linker_attributes,
                                         search_path_flags=['-Xlinker', '-v'],
                                         search_regex=[r'\t([^\t\n]+)\n'],
                                         search_regex_begin='Library search paths:')
        elif platform._is_linux:
            cls.linker_attributes = dict(cls.linker_attributes,
                                         search_path_flags=['-Xlinker', '--verbose'],
                                         search_regex=[r'SEARCH_DIR\("=([^"]+)"\);'])
        CompilerBase.before_registration(cls)
    

class GCCCompiler(CCompilerBase):
    r"""Interface class for gcc compiler/linker."""
    toolname = 'gcc'
    platforms = ['MacOS', 'Linux', 'Windows']
    default_archiver = 'ar'


class ClangCompiler(CCompilerBase):
    r"""clang compiler on Apple Mac OS."""
    toolname = 'clang'
    platforms = ['MacOS']
    default_archiver = 'libtool'


class MSVCCompiler(CCompilerBase):
    r"""Microsoft Visual Studio C Compiler."""
    # TODO: This class dosn't check the CXX and CXXFLAGS environment variables
    # for C++ currently because it is a C subclass.
    toolname = 'cl'
    languages = ['c', 'c++']
    platforms = ['Windows']
    # TODO: Currently everything compiled as C++ on windows to allow use
    # of complex types. Use '/TC' instead of '/TP' for strictly C
    default_flags = ['/W4',      # Display all errors
                     # '/Zi',      # Symbolic debug in .pdb (implies debug)
                     '/Z7',      # Symbolic debug in .obj (implies debug)
                     "/EHsc",    # Catch C++ exceptions only (C don't throw C++)
                     '/TP',      # Treat all files as C++
                     "/nologo",  # Suppress startup banner
                     # Don't show errors from using scanf, strcpy, etc.
                     "-D_CRT_SECURE_NO_WARNINGS"]
    output_key = '/Fo%s'
    output_first = True
    default_linker = 'LINK'
    default_archiver = 'LIB'
    linker_switch = '/link'
    search_path_env = 'INCLUDE'
    search_path_flags = None
    version_flags = []
    combine_with_linker = True  # Must be explicit; linker is separate .exe
    linker_attributes = dict(GCCCompiler.linker_attributes,
                             default_executable=None,
                             default_flags_env=None,
                             output_key='/OUT:%s',
                             output_first=True,
                             output_first_library=False,
                             flag_options=OrderedDict(
                                 [('library_libs', ''),
                                  ('library_dirs', '/LIBPATH:%s')]),
                             shared_library_flag='/DLL',
                             search_path_env='LIB',
                             search_path_flags=None)
    
    @classmethod
    def language_version(cls, **kwargs):  # pragma: windows
        r"""Determine the version of this language.

        Args:
            **kwargs: Keyword arguments are passed to cls.call.

        Returns:
            str: Version of compiler/interpreter for this language.

        """
        out = cls.call(cls.version_flags, skip_flags=True,
                       allow_error=True, **kwargs)
        if 'Copyright' not in out:  # pragma: debug
            raise RuntimeError("Version call failed: %s" % out)
        return out.split('Copyright')[0]

    
# C Archivers
class ARArchiver(ArchiverBase):
    r"""Archiver class for ar tool."""
    toolname = 'ar'
    languages = ['c', 'c++']
    default_executable_env = 'AR'
    static_library_flag = 'rcs'
    output_key = ''
    output_first_library = True


class LibtoolArchiver(ArchiverBase):
    r"""Archiver class for libtool tool."""
    toolname = 'libtool'
    languages = ['c', 'c++']
    default_executable_env = 'LIBTOOL'
    static_library_flag = '-static'  # This is the default
    

class MSVCArchiver(ArchiverBase):
    r"""Microsoft Visual Studio C Archiver."""
    toolname = 'LIB'
    languages = ['c', 'c++']
    platforms = ['Windows']
    static_library_flag = None
    output_key = '/OUT:%s'
    

# _top_dir = os.path.normpath(os.path.join(os.path.dirname(__file__), '../'))
# _incl_interface = os.path.join(_top_dir, 'interface')
_top_lang_dir = get_language_dir('c')
_incl_interface = _top_lang_dir
_incl_seri = os.path.join(_top_lang_dir, 'serialize')
_incl_comm = os.path.join(_top_lang_dir, 'communication')


class CModelDriver(CompiledModelDriver):
    r"""Class for running C models."""

    _schema_subtype_description = ('Model is written in C.')
    language = 'c'
    language_ext = ['.c', '.h']
    interface_library = 'ygg'
    supported_comms = ['ipc', 'zmq']
    supported_comm_options = {
        'ipc': {'platforms': ['MacOS', 'Linux']},
        'zmq': {'libraries': ['zmq', 'czmq']}}
    interface_directories = [_incl_interface]
    external_libraries = {
        'rapidjson': {'include': os.path.join(os.path.dirname(tools.__file__),
                                              'rapidjson', 'include',
                                              'rapidjson', 'rapidjson.h'),
                      'libtype': 'header_only',
                      'language': 'c'},
        'zmq': {'include': 'zmq.h',
                'libtype': 'shared',
                'language': 'c'},
        'czmq': {'include': 'czmq.h',
                 'libtype': 'shared',
                 'language': 'c'}}
    internal_libraries = {
        'ygg': {'source': os.path.join(_incl_interface, 'YggInterface.c'),
                # 'directory': _incl_interface,
                'linker_language': 'c++',  # Some dependencies are C++
                'internal_dependencies': ['datatypes', 'regex'],
                'external_dependencies': ['rapidjson'],
                'include_dirs': [_incl_comm, _incl_seri],
                'compiler_flags': []},
        'regex_win32': {'source': 'regex_win32.cpp',
                        'directory': os.path.join(_top_lang_dir, 'regex'),
                        'language': 'c++',
                        'libtype': _default_internal_libtype,
                        'internal_dependencies': [],
                        'external_dependencies': []},
        'regex_posix': {'source': 'regex_posix.h',
                        'directory': os.path.join(_top_lang_dir, 'regex'),
                        'language': 'c',
                        'libtype': 'header_only',
                        'internal_dependencies': [],
                        'external_dependencies': []},
        'datatypes': {'directory': os.path.join(_top_lang_dir, 'datatypes'),
                      'language': 'c++',
                      'libtype': _default_internal_libtype,
                      'internal_dependencies': ['regex'],
                      'external_dependencies': ['rapidjson'],
                      'include_dirs': []}}
    type_map = {
        'int': 'intX_t',
        'float': 'floatX_t',
        'string': 'char*',
        'array': 'vector_t',
        'object': 'map_t',
        'boolean': 'bool',
        'null': 'NULL',
        'uint': 'uintX_t',
        'complex': 'complex_X',
        'bytes': 'char*',
        'unicode': 'char*',
        '1darray': '*',
        'ndarray': '*',
        'ply': 'ply_t',
        'obj': 'obj_t',
        'schema': 'map_t'}
    function_param = {
        'import': '#include \"{filename}\"',
        'interface': '#include \"{interface_library}\"',
        'input': 'yggInput_t {channel} = yggInput(\"{channel_name}\");',
        'output': 'yggOutput_t {channel} = yggOutput(\"{channel_name}\");',
        'recv': '{flag_var} = yggRecv({channel}, {recv_var});',
        'send': '{flag_var} = yggSend({channel}, {send_var});',
        'flag_cond': '{flag_var} >= 0',
        # Model functions should return non-zero integer codes to indicate errors
        'function_call': '{flag_var} = {function_name}({input_var}, {output_var});',
        'declare': '{type_name} {variable};',
        'define': '{variable} = {value};',
        'comment': '//',
        'true': '1',
        'indent': 2 * ' ',
<<<<<<< HEAD
        'quote': '\"',
        'true': '1',
        'break': 'break;',
        'error': 'printf(\"{message}\"); return -1;',
        'print': 'printf(\"{message}\");',
        'fprintf': 'printf(\"{message}\", {variables});',
=======
        'print': 'printf(\"{message}\");',
        'error': 'return -1;',
>>>>>>> 62193115
        'block_end': '}',
        'if_begin': 'if ({cond}) {{',
        'for_begin': ('for ({iter_var} = {iter_begin}; {iter_var} < {iter_end}; '
                      '{iter_var}++) {{'),
        'while_begin': 'while ({cond}) {{',
        'break': 'break;',
        'declare': '{type} {name};',
        'assign': '{name} = {value};',
        'exec_begin': 'int main() {',
        'exec_end': '  return 0;\n}'}

    @staticmethod
    def after_registration(cls):
        r"""Operations that should be performed to modify class attributes after
        registration."""
        if platform._is_mac and (cls.default_compiler is None):
            cls.default_compiler = 'clang'
        CompiledModelDriver.after_registration(cls)
        archiver = cls.get_tool('archiver')
        linker = cls.get_tool('linker')
        for x in ['zmq', 'czmq']:
            if x in cls.external_libraries:
                if platform._is_win:  # pragma: windows
                    cls.external_libraries[x]['libtype'] = 'static'
                libtype = cls.external_libraries[x]['libtype']
                if libtype == 'static':  # pragma: debug
                    tool = archiver
                    kwargs = {}
                else:
                    tool = linker
                    kwargs = {'build_library': True}
                cls.external_libraries[x][libtype] = tool.get_output_file(
                    x, **kwargs)
        # Platform specific regex internal library
        if platform._is_win:  # pragma: windows
            regex_lib = cls.internal_libraries['regex_win32']
        else:
            regex_lib = cls.internal_libraries['regex_posix']
        cls.internal_libraries['regex'] = regex_lib
        # Platform specific internal library options
        cls.internal_libraries['ygg']['include_dirs'] += [_top_lang_dir]
        if platform._is_win:  # pragma: windows
            stdint_win = os.path.join(_top_lang_dir, 'windows_stdint.h')
            assert(os.path.isfile(stdint_win))
            shutil.copy(stdint_win, os.path.join(_top_lang_dir, 'stdint.h'))
            cls.internal_libraries['datatypes']['include_dirs'] += [_top_lang_dir]
        if platform._is_linux:
            for x in ['ygg', 'datatypes']:
                if 'compiler_flags' not in cls.internal_libraries[x]:
                    cls.internal_libraries[x]['compiler_flags'] = []
                cls.internal_libraries[x]['compiler_flags'].append('-fPIC')
        
    @classmethod
    def configure(cls, cfg):
        r"""Add configuration options for this language. This includes locating
        any required external libraries and setting option defaults.

        Args:
            cfg (YggConfigParser): Config class that options should be set for.

        Returns:
            list: Section, option, description tuples for options that could not
                be set.

        """
        # Call __func__ to avoid direct invoking of class which dosn't exist
        # in after_registration where this is called
        out = CompiledModelDriver.configure.__func__(cls, cfg)
        # Change configuration to be directory containing include files
        rjlib = cfg.get(cls._language, 'rapidjson_include', None)
        if (rjlib is not None) and os.path.isfile(rjlib):
            cfg.set(cls._language, 'rapidjson_include',
                    os.path.dirname(os.path.dirname(rjlib)))
        return out
        
    def compile_model(self, **kwargs):
        r"""Compile model executable(s) and appends any products produced by
        the compilation that should be removed after the run is complete."""
        # Always link using C++ because the interface depends on wrapped C++
        # libraries in order to use rapidjson
        kwargs.setdefault('linker_language', 'c++')
        out = super(CModelDriver, self).compile_model(**kwargs)
        if platform._is_win:  # pragma: windows
            for x in copy.deepcopy(self.products):
                base = os.path.splitext(x)[0]
                self.products += [base + ext for ext in ['.ilk', '.pdb', '.obj']]
        return out

    @classmethod
<<<<<<< HEAD
    def prepare_output_variables(cls, vars_list):
        r"""Concatenate a set of output variables such that it can be passed as
        a single string to the function_call parameter.

        Args:
            vars_list (list): List of variable names to concatenate as output
                from a function call.

        Returns:
            str: Concatentated variables list.

        """
        return super(CModelDriver, cls).prepare_output_variables(
            ['&' + x for x in vars_list])
=======
    def update_ld_library_path(cls, env):
        r"""Update provided dictionary of environment variables so that
        LD_LIBRARY_PATH includes the interface directory containing the interface
        libraries.

        Args:
            env (dict): Dictionary of enviroment variables to be updated.

        Returns:
            dict: Updated dictionary of environment variables.

        """
        if platform._is_linux:
            path_list = []
            prev_path = env.pop('LD_LIBRARY_PATH', '')
            if prev_path:
                path_list.append(prev_path)
            for x in [cls.get_language_dir()]:
                if x not in prev_path:
                    path_list.append(x)
            if path_list:
                env['LD_LIBRARY_PATH'] = os.pathsep.join(path_list)
        return env

    def set_env(self, **kwargs):
        r"""Get environment variables that should be set for the model process.

        Args:
            **kwargs: Additional keyword arguments are passed to the parent
                class's method.

        Returns:
            dict: Environment variables for the model process.

        """
        out = super(CModelDriver, self).set_env(**kwargs)
        out = self.update_ld_library_path(out)
        return out
>>>>>>> 62193115
<|MERGE_RESOLUTION|>--- conflicted
+++ resolved
@@ -234,28 +234,20 @@
         'function_call': '{flag_var} = {function_name}({input_var}, {output_var});',
         'declare': '{type_name} {variable};',
         'define': '{variable} = {value};',
+        'assign': '{name} = {value};',
         'comment': '//',
         'true': '1',
         'indent': 2 * ' ',
-<<<<<<< HEAD
         'quote': '\"',
-        'true': '1',
-        'break': 'break;',
-        'error': 'printf(\"{message}\"); return -1;',
         'print': 'printf(\"{message}\");',
         'fprintf': 'printf(\"{message}\", {variables});',
-=======
-        'print': 'printf(\"{message}\");',
-        'error': 'return -1;',
->>>>>>> 62193115
+        'error': 'printf(\"{error_msg}\"); return -1;',
         'block_end': '}',
         'if_begin': 'if ({cond}) {{',
         'for_begin': ('for ({iter_var} = {iter_begin}; {iter_var} < {iter_end}; '
                       '{iter_var}++) {{'),
         'while_begin': 'while ({cond}) {{',
         'break': 'break;',
-        'declare': '{type} {name};',
-        'assign': '{name} = {value};',
         'exec_begin': 'int main() {',
         'exec_end': '  return 0;\n}'}
 
@@ -337,22 +329,6 @@
         return out
 
     @classmethod
-<<<<<<< HEAD
-    def prepare_output_variables(cls, vars_list):
-        r"""Concatenate a set of output variables such that it can be passed as
-        a single string to the function_call parameter.
-
-        Args:
-            vars_list (list): List of variable names to concatenate as output
-                from a function call.
-
-        Returns:
-            str: Concatentated variables list.
-
-        """
-        return super(CModelDriver, cls).prepare_output_variables(
-            ['&' + x for x in vars_list])
-=======
     def update_ld_library_path(cls, env):
         r"""Update provided dictionary of environment variables so that
         LD_LIBRARY_PATH includes the interface directory containing the interface
@@ -391,4 +367,19 @@
         out = super(CModelDriver, self).set_env(**kwargs)
         out = self.update_ld_library_path(out)
         return out
->>>>>>> 62193115
+    
+    @classmethod
+    def prepare_output_variables(cls, vars_list):
+        r"""Concatenate a set of output variables such that it can be passed as
+        a single string to the function_call parameter.
+
+        Args:
+            vars_list (list): List of variable names to concatenate as output
+                from a function call.
+
+        Returns:
+            str: Concatentated variables list.
+
+        """
+        return super(CModelDriver, cls).prepare_output_variables(
+            ['&' + x for x in vars_list])