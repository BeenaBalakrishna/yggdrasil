from yggdrasil.metaschema.datatypes import (
    get_type_class, complete_typedef, encode_data, encode_data_readable)
from yggdrasil.metaschema.datatypes.MetaschemaType import MetaschemaType


class ContainerMetaschemaType(MetaschemaType):
    r"""Type associated with a container of subtypes."""

    name = 'container'
    description = 'A container of other types.'
    python_types = []

    _container_type = None
    _json_type = None
    _json_property = None

    def __init__(self, *args, **kwargs):
        self._typecls = self._container_type()
        super(ContainerMetaschemaType, self).__init__(*args, **kwargs)

    @classmethod
    def _iterate(cls, container):
        r"""Iterate over the contents of the container. Each element returned
        should be a tuple including an index and a value.

        Args:
            container (obj): Object to be iterated over.

        Returns:
            iterator: Iterator over elements in the container.

        """
        raise NotImplementedError("This must be overwritten by the subclass.")

    @classmethod
    def _assign(cls, container, index, value):
        r"""Assign an element in the container to the specified value.

        Args:
            container (obj): Object that element will be assigned to.
            index (obj): Index in the container object where element will be
                assigned.
            value (obj): Value that will be assigned to the element in the
                container object.

        """
        raise NotImplementedError("This must be overwritten by the subclass.")

    @classmethod
    def _has_element(cls, container, index):
        r"""Check to see if an index is in the container.

        Args:
            container (obj): Object that should be checked for index.
            index (obj): Index that should be checked for.

        Returns:
            bool: True if the index is in the container.

        """
        raise NotImplementedError("This must be overwritten by the subclass.")

    @classmethod
    def _get_element(cls, container, index, default):
        r"""Get an element from the container if it exists, otherwise return
        the default.

        Args:
            container (obj): Object that should be returned from.
            index (obj): Index of element that should be returned.
            default (obj): Default that should be returned if the index is not
                in the container.

        Returns:
            object: Container contents at specified element.

        """
        out = default
        if cls._has_element(container, index):
            out = container[index]
        return out

    @classmethod
    def _encode_data_alias(cls, obj, typedef, func_encode, container_type=None):
        r"""Encode an object's data using a sepcified function.

        Args:
            obj (object): Object to encode.
            typedef (dict): Type definition that should be used to encode the
                object.
            func_encode (callable): Function that should be used to encode
                elements in the container. Defaults to encode_data.
            container_type (type, optional): Type that should be used for the
                output container. Defaults to cls._container_type.

        Returns:
            string: Encoded object.

        """
        if container_type is None:
            container = cls._container_type()
        else:
            container = container_type()
        vtypedef_avail = False
        if isinstance(typedef, dict) and (cls._json_property in typedef):
            vtypedef_avail = typedef[cls._json_property]
        for k, v in cls._iterate(obj):
            vtypedef = None
<<<<<<< HEAD
            if isinstance(typedef, dict) and (cls._json_property in typedef):
                vtypedef = cls._get_element(typedef[cls._json_property], k, None)
            vbytes = encode_data(v, typedef=vtypedef)
=======
            if vtypedef_avail:
                vtypedef = cls._get_element(vtypedef_avail, k, None)
            vbytes = func_encode(v, typedef=vtypedef)
>>>>>>> 57bf9500
            cls._assign(container, k, vbytes)
        return container

    @classmethod
    def encode_data(cls, obj, typedef, **kwargs):
        r"""Encode an object's data.

        Args:
            obj (object): Object to encode.
            typedef (dict): Type definition that should be used to encode the
                object.
            **kwargs: Additional keyword arguments are passed to the class
                method _encode_data_alias.

        Returns:
            string: Encoded object.

        """
        return cls._encode_data_alias(obj, typedef, encode_data, **kwargs)

    @classmethod
    def encode_data_readable(cls, obj, typedef, **kwargs):
        r"""Encode an object's data in a readable format.

        Args:
            obj (object): Object to encode.
            typedef (dict): Type definition that should be used to encode the
                object.
            **kwargs: Additional keyword arguments are passed to the class
                method _encode_data_alias.

        Returns:
            string: Encoded object.

        """
<<<<<<< HEAD
        container = cls._container_type()
        for k, v in cls._iterate(obj):
            vtypedef = None
            if isinstance(typedef, dict) and (cls._json_property in typedef):
                vtypedef = cls._get_element(typedef[cls._json_property], k, None)
            vbytes = encode_data_readable(v, typedef=vtypedef)
            cls._assign(container, k, vbytes)
        return container
=======
        return cls._encode_data_alias(obj, typedef, encode_data_readable, **kwargs)
>>>>>>> 57bf9500
    
    @classmethod
    def decode_data(cls, obj, typedef):
        r"""Decode an object.

        Args:
            obj (string): Encoded object to decode.
            typedef (dict): Type definition that should be used to decode the
                object.

        Returns:
            object: Decoded object.

        """
        container = cls._container_type()
        for k, v in cls._iterate(obj):
            vtypedef = cls._get_element(typedef[cls._json_property], k, {})
            vcls = get_type_class(vtypedef['type'])
            cls._assign(container, k, vcls.decode_data(v, vtypedef))
        return container

    @classmethod
    def extract_typedef(cls, metadata):
        r"""Extract the minimum typedef required for this type from the provided
        metadata.

        Args:
            metadata (dict): Message metadata.

        Returns:
            dict: Encoded type definition with unncessary properties removed.

        """
        out = super(ContainerMetaschemaType, cls).extract_typedef(metadata)
        if cls._json_property in out:
            contents = out[cls._json_property]
            if isinstance(contents, cls.python_types):
                for k, v in cls._iterate(contents):
                    if 'type' in v:
                        vcls = get_type_class(v['type'])
                        cls._assign(contents, k, vcls.extract_typedef(v))
                out[cls._json_property] = contents
        return out

    def update_typedef(self, **kwargs):
        r"""Update the current typedef with new values.

        Args:
            **kwargs: All keyword arguments are considered to be new type
                definitions. If they are a valid definition property, they
                will be copied to the typedef associated with the instance.

        Returns:
            dict: A dictionary of keyword arguments that were not added to the
                type definition.

        """
        map = kwargs.get(self._json_property, None)
        map_out = self._container_type()
        if isinstance(map, self.python_types):
            for k, v in self._iterate(map):
                v_typedef = complete_typedef(v)
                if self._has_element(self._typecls, k):
                    self._assign(map_out, k,
                                 self._typecls[k].update_typedef(**v_typedef))
                else:
                    self._assign(self._typecls, k,
                                 get_type_class(v_typedef['type'])(**v_typedef))
                self._assign(map, k, self._typecls[k]._typedef)
            kwargs[self._json_property] = map
        out = super(ContainerMetaschemaType, self).update_typedef(**kwargs)
        if map_out:
            out[self._json_property] = map_out
        return out<|MERGE_RESOLUTION|>--- conflicted
+++ resolved
@@ -106,15 +106,9 @@
             vtypedef_avail = typedef[cls._json_property]
         for k, v in cls._iterate(obj):
             vtypedef = None
-<<<<<<< HEAD
-            if isinstance(typedef, dict) and (cls._json_property in typedef):
-                vtypedef = cls._get_element(typedef[cls._json_property], k, None)
-            vbytes = encode_data(v, typedef=vtypedef)
-=======
             if vtypedef_avail:
                 vtypedef = cls._get_element(vtypedef_avail, k, None)
             vbytes = func_encode(v, typedef=vtypedef)
->>>>>>> 57bf9500
             cls._assign(container, k, vbytes)
         return container
 
@@ -150,18 +144,7 @@
             string: Encoded object.
 
         """
-<<<<<<< HEAD
-        container = cls._container_type()
-        for k, v in cls._iterate(obj):
-            vtypedef = None
-            if isinstance(typedef, dict) and (cls._json_property in typedef):
-                vtypedef = cls._get_element(typedef[cls._json_property], k, None)
-            vbytes = encode_data_readable(v, typedef=vtypedef)
-            cls._assign(container, k, vbytes)
-        return container
-=======
         return cls._encode_data_alias(obj, typedef, encode_data_readable, **kwargs)
->>>>>>> 57bf9500
     
     @classmethod
     def decode_data(cls, obj, typedef):
