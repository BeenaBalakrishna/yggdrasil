--- conflicted
+++ resolved
@@ -4,80 +4,50 @@
     allOf:
     - additionalProperties: false
       dependencies:
-        driver:
-        - args
+        driver: [args]
       description: Base schema for all subtypes of comm components.
       properties:
-        args:
-          description: '[DEPRECATED] Arguments that should be provided to the driver.'
-          type: string
-        as_array:
-          default: false
-          description: '[DEPRECATED] If True and the datatype is table-like, tables
-            are sent/recieved with either columns rather than row by row. Defaults
-            to False.'
-          type: boolean
+        args: {description: '[DEPRECATED] Arguments that should be provided to the
+            driver.', type: string}
+        as_array: {default: false, description: '[DEPRECATED] If True and the datatype
+            is table-like, tables are sent/recieved with either columns rather than
+            row by row. Defaults to False.', type: boolean}
         commtype:
           default: default
           description: Communication mechanism that should be used.
-          enum:
-          - default
-          - ipc
-          - rmq
-          - rmq_async
-          - zmq
+          enum: [default, ipc, rmq, rmq_async, zmq]
           type: string
         datatype:
-          default:
-            type: bytes
+          default: {type: bytes}
           description: 'JSON schema (with expanded core types defined by |yggdrasil|)
             that constrains the type of data that should be sent/received by this
             object. Defaults to {''type'': ''bytes''}. Additional information on specifying
             datatypes can be found :ref:`here <datatypes_rst>`.'
           type: schema
-        driver:
-          description: '[DEPRECATED] Name of driver class that should be used.'
-          type: string
+        driver: {description: '[DEPRECATED] Name of driver class that should be used.',
+          type: string}
         field_names:
           description: '[DEPRECATED] Field names that should be used to label fields
             in sent/received tables. This keyword is only valid for table-like datatypes.
             If not provided, field names are created based on the field order.'
-          items:
-            type: string
+          items: {type: string}
           type: array
         field_units:
           description: '[DEPRECATED] Field units that should be used to convert fields
             in sent/received tables. This keyword is only valid for table-like datatypes.
             If not provided, all fields are assumed to be unitless.'
-          items:
-            type: string
-          type: array
-        name:
-          description: Name used for component in log messages.
-          type: string
+          items: {type: string}
+          type: array
+        name: {description: Name used for component in log messages., type: string}
         recv_converter:
           description: Converter that should be used on received objects. Defaults
             to None.
-<<<<<<< HEAD
           type: [function, string]
         send_converter:
           description: Converter that should be used on sent objects. Defaults to
             None.
           type: [function, string]
-      required: [commtype, datatype, name]
-=======
-          type:
-          - function
-          - string
-        send_converter:
-          description: Converter that should be used on sent objects. Defaults to
-            None.
-          type: function
-      required:
-      - commtype
-      - datatype
-      - name
->>>>>>> 45ce7734
+      required: [name, datatype, commtype]
       title: comm_base
       type: object
     - anyOf:
@@ -87,8 +57,7 @@
           commtype:
             default: default
             description: RabbitMQ connection.
-            enum:
-            - rmq
+            enum: [rmq]
             type: string
         title: RMQComm
         type: object
@@ -98,8 +67,7 @@
           commtype:
             default: default
             description: Asynchronous RabbitMQ connection.
-            enum:
-            - rmq_async
+            enum: [rmq_async]
             type: string
         title: RMQAsyncComm
         type: object
@@ -109,8 +77,7 @@
           commtype:
             default: default
             description: Interprocess communication (IPC) queue.
-            enum:
-            - ipc
+            enum: [ipc]
             type: string
         title: IPCComm
         type: object
@@ -120,8 +87,7 @@
           commtype:
             default: default
             description: Communication mechanism selected based on the current platform.
-            enum:
-            - default
+            enum: [default]
             type: string
         title: DefaultComm
         type: object
@@ -131,8 +97,7 @@
           commtype:
             default: default
             description: ZeroMQ socket.
-            enum:
-            - zmq
+            enum: [zmq]
             type: string
         title: ZMQComm
         type: object
@@ -142,50 +107,35 @@
     allOf:
     - additionalProperties: false
       dependencies:
-        driver:
-        - args
+        driver: [args]
       description: Base schema for all subtypes of connection components.
       properties:
-        args:
-          description: '[DEPRECATED] Arguments that should be provided to the driver.'
-          type: string
+        args: {description: '[DEPRECATED] Arguments that should be provided to the
+            driver.', type: string}
         connection_type:
-          enum:
-          - client
-          - default
-          - file_input
-          - file_output
-          - input
-          - output
-          - rmq_async_client
-          - rmq_async_server
-          - rmq_client
-          - rmq_server
-          - server
-        driver:
-          description: '[DEPRECATED] Name of driver class that should be used.'
-          type: string
+          enum: [client, default, file_input, file_output, input, output, rmq_async_client,
+            rmq_async_server, rmq_client, rmq_server, server]
+        driver: {description: '[DEPRECATED] Name of driver class that should be used.',
+          type: string}
         inputs:
           description: One or more name(s) of model output(s) and/or new comm/file
             objects that the connection should receive messages from.
           items:
             anyOf:
-            - $ref: '#/definitions/comm'
-            - $ref: '#/definitions/file'
+            - {$ref: '#/definitions/comm'}
+            - {$ref: '#/definitions/file'}
           minItems: 1
           type: array
-        onexit:
-          description: Class method that should be called when a model that the connection
-            interacts with exits, but before the connection driver is shut down. Defaults
-            to None.
-          type: string
+        onexit: {description: 'Class method that should be called when a model that
+            the connection interacts with exits, but before the connection driver
+            is shut down. Defaults to None.', type: string}
         outputs:
           description: One or more name(s) of model input(s) and/or new comm/file
             objects that the connection should send messages to.
           items:
             anyOf:
-            - $ref: '#/definitions/comm'
-            - $ref: '#/definitions/file'
+            - {$ref: '#/definitions/comm'}
+            - {$ref: '#/definitions/file'}
           minItems: 1
           type: array
         translator:
@@ -195,12 +145,9 @@
             so that <function> can be imported from <package>. Defaults to None and
             messages are passed directly. This can also be a list of functions/strings
             that will be called on the messages in the order they are provided.
-          items:
-            type: function
-          type: array
-      required:
-      - inputs
-      - outputs
+          items: {type: function}
+          type: array
+      required: [inputs, outputs]
       title: connection_base
       type: object
     - anyOf:
@@ -210,8 +157,7 @@
           connection_type:
             description: Connection between one or more comms/files and one or more
               comms/files.
-            enum:
-            - default
+            enum: [default]
         title: ConnectionDriver
         type: object
       - additionalProperties: true
@@ -220,8 +166,7 @@
           connection_type:
             description: Connection between a model acting as a client and a server
               request comm.
-            enum:
-            - client
+            enum: [client]
         title: ClientDriver
         type: object
       - additionalProperties: true
@@ -230,8 +175,7 @@
           connection_type:
             description: Connection between a model acting as a client and a RabbitMQ
               server request comm.
-            enum:
-            - rmq_client
+            enum: [rmq_client]
         title: RMQClientDriver
         type: object
       - additionalProperties: true
@@ -239,8 +183,7 @@
         properties:
           connection_type:
             description: Connection between a model and one or more comms/files.
-            enum:
-            - output
+            enum: [output]
         title: OutputDriver
         type: object
       - additionalProperties: true
@@ -248,8 +191,7 @@
         properties:
           connection_type:
             description: Connection between a model and a file.
-            enum:
-            - file_output
+            enum: [file_output]
         title: FileOutputDriver
         type: object
       - additionalProperties: true
@@ -258,8 +200,7 @@
           connection_type:
             description: Connection between a server request comm and a model acting
               as a server.
-            enum:
-            - server
+            enum: [server]
         title: ServerDriver
         type: object
       - additionalProperties: true
@@ -268,8 +209,7 @@
           connection_type:
             description: Connection between an asynchronous RabbitMQ server request
               comm and a model acting as a server.
-            enum:
-            - rmq_async_server
+            enum: [rmq_async_server]
         title: RMQAsyncServerDriver
         type: object
       - additionalProperties: true
@@ -277,8 +217,7 @@
         properties:
           connection_type:
             description: Connection between one or more comms/files and a model.
-            enum:
-            - input
+            enum: [input]
         title: InputDriver
         type: object
       - additionalProperties: true
@@ -286,8 +225,7 @@
         properties:
           connection_type:
             description: Connection between a file and a model.
-            enum:
-            - file_input
+            enum: [file_input]
         title: FileInputDriver
         type: object
       - additionalProperties: true
@@ -296,8 +234,7 @@
           connection_type:
             description: Connection between a RabbitMQ server request comm and a model
               acting as a server.
-            enum:
-            - rmq_server
+            enum: [rmq_server]
         title: RMQServerDriver
         type: object
       - additionalProperties: true
@@ -306,8 +243,7 @@
           connection_type:
             description: Connection between a model acting as a client and an asynchronous
               RabbitMQ server request comm.
-            enum:
-            - rmq_async_client
+            enum: [rmq_async_client]
         title: RMQAsyncClientDriver
         type: object
     description: Schema for connection components.
@@ -316,178 +252,101 @@
     allOf:
     - additionalProperties: false
       dependencies:
-        driver:
-        - args
+        driver: [args]
       description: Base schema for all subtypes of file components.
       properties:
-        append:
-          default: false
-          description: If True and writing, file is openned in append mode. Defaults
-            to False.
-          type: boolean
-        args:
-          description: '[DEPRECATED] Arguments that should be provided to the driver.'
-          type: string
-        as_array:
-          default: false
-          description: '[DEPRECATED] If True and the datatype is table-like, tables
-            are sent/recieved with either columns rather than row by row. Defaults
-            to False.'
-          type: boolean
-        comment:
-          default: '# '
-          description: One or more characters indicating a comment. Defaults to '#
-            '.
-          type: string
-        datatype:
-          description: JSON schema defining the type of object that the serializer
-            will be used to serialize/deserialize. Defaults to default_datatype.
-          type: schema
-        default_flow_style:
-          default: false
-          description: If True, nested collections will be serialized in the block
-            style. If False, they will always be serialized in the flow style. See
-            `PyYAML Documentation <https://pyyaml.org/wiki/PyYAMLDocumentation>`_.
-          type: boolean
-        delimiter:
-          default: "\t"
-          description: Delimiter that should be used to separate name/value pairs
-            in the map. Defaults to \t.
-          type: string
-        dont_write_header:
-          default: false
-          description: If True, headers will not be added to serialized tables. Defaults
-            to False.
-          type: boolean
-        driver:
-          description: '[DEPRECATED] Name of driver class that should be used.'
-          type: string
-        encoding:
-          default: utf-8
-          description: Encoding that should be used to serialize the object. Defaults
-            to 'utf-8'.
-          type: string
+        append: {default: false, description: 'If True and writing, file is openned
+            in append mode. Defaults to False.', type: boolean}
+        args: {description: '[DEPRECATED] Arguments that should be provided to the
+            driver.', type: string}
+        as_array: {default: false, description: '[DEPRECATED] If True and the datatype
+            is table-like, tables are sent/recieved with either columns rather than
+            row by row. Defaults to False.', type: boolean}
+        comment: {default: '# ', description: One or more characters indicating a
+            comment. Defaults to '# '., type: string}
+        datatype: {description: JSON schema defining the type of object that the serializer
+            will be used to serialize/deserialize. Defaults to default_datatype.,
+          type: schema}
+        default_flow_style: {default: false, description: 'If True, nested collections
+            will be serialized in the block style. If False, they will always be serialized
+            in the flow style. See `PyYAML Documentation <https://pyyaml.org/wiki/PyYAMLDocumentation>`_.',
+          type: boolean}
+        delimiter: {default: "\t", description: Delimiter that should be used to separate
+            name/value pairs in the map. Defaults to \t., type: string}
+        dont_write_header: {default: false, description: 'If True, headers will not
+            be added to serialized tables. Defaults to False.', type: boolean}
+        driver: {description: '[DEPRECATED] Name of driver class that should be used.',
+          type: string}
+        encoding: {default: utf-8, description: Encoding that should be used to serialize
+            the object. Defaults to 'utf-8'., type: string}
         field_names:
           description: '[DEPRECATED] Field names that should be used to label fields
             in sent/received tables. This keyword is only valid for table-like datatypes.
             If not provided, field names are created based on the field order.'
-          items:
-            type: string
+          items: {type: string}
           type: array
         field_units:
           description: '[DEPRECATED] Field units that should be used to convert fields
             in sent/received tables. This keyword is only valid for table-like datatypes.
             If not provided, all fields are assumed to be unitless.'
-          items:
-            type: string
+          items: {type: string}
           type: array
         filetype:
           default: binary
           description: The type of file that will be read from or written to.
-          enum:
-          - ascii
-          - binary
-          - json
-          - map
-          - mat
-          - obj
-          - pandas
-          - pickle
-          - ply
-          - table
-          - yaml
+          enum: [ascii, binary, json, map, mat, obj, pandas, pickle, ply, table, yaml]
           type: string
-        format_str:
-          description: If provided, this string will be used to format messages from
-            a list of arguments and parse messages to get a list of arguments in C
-            printf/scanf style. Defaults to None and messages are assumed to already
-            be bytes.
-          type: string
-        in_temp:
-          default: false
-          description: If True, the path will be considered relative to the platform
-            temporary directory. Defaults to False.
-          type: boolean
+        format_str: {description: 'If provided, this string will be used to format
+            messages from a list of arguments and parse messages to get a list of
+            arguments in C printf/scanf style. Defaults to None and messages are assumed
+            to already be bytes.', type: string}
+        in_temp: {default: false, description: 'If True, the path will be considered
+            relative to the platform temporary directory. Defaults to False.', type: boolean}
         indent:
           default: "\t"
           description: String or number of spaces that should be used to indent each
             level within the seiralized structure. Defaults to '\t'.
-          type:
-          - string
-          - int
-        is_series:
-          default: false
-          description: If True, input/output will be done to a series of files. If
-            reading, each file will be processed until the end is reached. If writing,
-            each output will be to a new file in the series. The addressed is assumed
-            to contain a format for the index of the file. Defaults to False.
-          type: boolean
-        name:
-          description: Name used for component in log messages.
-          type: string
-        newline:
-          default: '
+          type: [string, int]
+        is_series: {default: false, description: 'If True, input/output will be done
+            to a series of files. If reading, each file will be processed until the
+            end is reached. If writing, each output will be to a new file in the series.
+            The addressed is assumed to contain a format for the index of the file.
+            Defaults to False.', type: boolean}
+        name: {description: Name used for component in log messages., type: string}
+        newline: {default: '
 
-            '
-          description: One or more characters indicating a newline. Defaults to '\n'.
-          type: string
+            ', description: One or more characters indicating a newline. Defaults
+            to '\n'., type: string}
         read_meth:
           default: read
           description: Method that should be used to read data from the file. Defaults
             to 'read'. Ignored if direction is 'send'.
-          enum:
-          - read
-          - readline
+          enum: [read, readline]
           type: string
         recv_converter:
           description: Converter that should be used on received objects. Defaults
             to None.
-<<<<<<< HEAD
           type: [function, string]
         send_converter:
           description: Converter that should be used on sent objects. Defaults to
             None.
           type: [function, string]
-=======
-          type:
-          - function
-          - string
-        send_converter:
-          description: Converter that should be used on sent objects. Defaults to
-            None.
-          type: function
->>>>>>> 45ce7734
         serializer:
           $ref: '#/definitions/serializer'
-          default:
-            seritype: direct
+          default: {seritype: direct}
           description: Class with serialize and deserialize methods that should be
             used to process sent and received messages. Defaults to None and is constructed
             using provided 'serializer_kwargs'.
-        sort_keys:
-          default: true
-          description: If True, the serialization of dictionaries will be in key sorted
-            order. Defaults to True.
-          type: boolean
-        use_astropy:
-          default: false
-          description: If True, the astropy package will be used to serialize/deserialize
-            table. Defaults to False.
-          type: boolean
-        wait_for_creation:
-          default: 0.0
-          description: Time (in seconds) that should be waited before opening for
-            the file to be created if it dosn't exist. Defaults to 0 s and file will
-            attempt to be opened immediately.
-          type: float
-        working_dir:
-          description: Working directory. If not provided, the current working directory
-            is used.
-          type: string
-      required:
-      - filetype
-      - name
-      - working_dir
+        sort_keys: {default: true, description: 'If True, the serialization of dictionaries
+            will be in key sorted order. Defaults to True.', type: boolean}
+        use_astropy: {default: false, description: 'If True, the astropy package will
+            be used to serialize/deserialize table. Defaults to False.', type: boolean}
+        wait_for_creation: {default: 0.0, description: Time (in seconds) that should
+            be waited before opening for the file to be created if it dosn't exist.
+            Defaults to 0 s and file will attempt to be opened immediately., type: float}
+        working_dir: {description: 'Working directory. If not provided, the current
+            working directory is used.', type: string}
+      required: [working_dir, name, filetype]
       title: file_base
       type: object
     - anyOf:
@@ -497,374 +356,255 @@
           filetype:
             default: binary
             description: The entire file is read/written all at once as bytes.
-            enum:
-            - binary
+            enum: [binary]
             type: string
           read_meth:
             default: read
             description: Method that should be used to read data from the file. Defaults
               to 'read'. Ignored if direction is 'send'.
-            enum:
-            - read
-            - readline
+            enum: [read, readline]
             type: string
           serializer:
             $ref: '#/definitions/serializer'
-            default:
-              seritype: direct
+            default: {seritype: direct}
             description: Class with serialize and deserialize methods that should
               be used to process sent and received messages. Defaults to None and
               is constructed using provided 'serializer_kwargs'.
-        required:
-        - serializer
+        required: [serializer]
         title: FileComm
         type: object
       - additionalProperties: true
         description: Schema for file component ['map'] subtype.
         properties:
-          comment:
-            default: '# '
-            description: One or more characters indicating a comment. Defaults to
-              '# '.
-            type: string
-          datatype:
-            description: JSON schema defining the type of object that the serializer
-              will be used to serialize/deserialize. Defaults to default_datatype.
-            type: schema
-          delimiter:
-            default: "\t"
-            description: Delimiter that should be used to separate name/value pairs
-              in the map. Defaults to \t.
-            type: string
+          comment: {default: '# ', description: One or more characters indicating
+              a comment. Defaults to '# '., type: string}
+          datatype: {description: JSON schema defining the type of object that the
+              serializer will be used to serialize/deserialize. Defaults to default_datatype.,
+            type: schema}
+          delimiter: {default: "\t", description: Delimiter that should be used to
+              separate name/value pairs in the map. Defaults to \t., type: string}
           filetype:
             default: binary
             description: The file contains a key/value mapping with one key/value
               pair per line and separated by some delimiter.
-            enum:
-            - map
-            type: string
-          newline:
-            default: '
+            enum: [map]
+            type: string
+          newline: {default: '
 
-              '
-            description: One or more characters indicating a newline. Defaults to
-              '\n'.
-            type: string
+              ', description: One or more characters indicating a newline. Defaults
+              to '\n'., type: string}
         title: AsciiMapComm
         type: object
       - additionalProperties: true
         description: Schema for file component ['ply'] subtype.
         properties:
-          comment:
-            default: '# '
-            description: One or more characters indicating a comment. Defaults to
-              '# '.
-            type: string
-          datatype:
-            description: JSON schema defining the type of object that the serializer
-              will be used to serialize/deserialize. Defaults to default_datatype.
-            type: schema
+          comment: {default: '# ', description: One or more characters indicating
+              a comment. Defaults to '# '., type: string}
+          datatype: {description: JSON schema defining the type of object that the
+              serializer will be used to serialize/deserialize. Defaults to default_datatype.,
+            type: schema}
           filetype:
             default: binary
             description: The file is in the `Ply <http://paulbourke.net/dataformats/ply/>`_
               data format for 3D structures.
-            enum:
-            - ply
-            type: string
-          newline:
-            default: '
+            enum: [ply]
+            type: string
+          newline: {default: '
 
-              '
-            description: One or more characters indicating a newline. Defaults to
-              '\n'.
-            type: string
+              ', description: One or more characters indicating a newline. Defaults
+              to '\n'., type: string}
         title: PlyFileComm
         type: object
       - additionalProperties: true
         description: Schema for file component ['table'] subtype.
         properties:
-          comment:
-            default: '# '
-            description: One or more characters indicating a comment. Defaults to
-              '# '.
-            type: string
-          datatype:
-            description: JSON schema defining the type of object that the serializer
-              will be used to serialize/deserialize. Defaults to default_datatype.
-            type: schema
-          delimiter:
-            default: "\t"
-            description: Character(s) that should be used to separate columns. Defaults
-              to '\t'.
-            type: string
+          comment: {default: '# ', description: One or more characters indicating
+              a comment. Defaults to '# '., type: string}
+          datatype: {description: JSON schema defining the type of object that the
+              serializer will be used to serialize/deserialize. Defaults to default_datatype.,
+            type: schema}
+          delimiter: {default: "\t", description: Character(s) that should be used
+              to separate columns. Defaults to '\t'., type: string}
           filetype:
             default: binary
             description: The file is an ASCII table that will be read/written one
               row at a time. If ``as_array`` is ``True``, the table will be read/written
               all at once.
-            enum:
-            - table
-            type: string
-          format_str:
-            description: If provided, this string will be used to format messages
-              from a list of arguments and parse messages to get a list of arguments
-              in C printf/scanf style. Defaults to None and messages are assumed to
-              already be bytes.
-            type: string
-          newline:
-            default: '
+            enum: [table]
+            type: string
+          format_str: {description: 'If provided, this string will be used to format
+              messages from a list of arguments and parse messages to get a list of
+              arguments in C printf/scanf style. Defaults to None and messages are
+              assumed to already be bytes.', type: string}
+          newline: {default: '
 
-              '
-            description: One or more characters indicating a newline. Defaults to
-              '\n'.
-            type: string
-          use_astropy:
-            default: false
-            description: If True, the astropy package will be used to serialize/deserialize
-              table. Defaults to False.
-            type: boolean
+              ', description: One or more characters indicating a newline. Defaults
+              to '\n'., type: string}
+          use_astropy: {default: false, description: 'If True, the astropy package
+              will be used to serialize/deserialize table. Defaults to False.', type: boolean}
         title: AsciiTableComm
         type: object
       - additionalProperties: true
         description: Schema for file component ['mat'] subtype.
         properties:
-          comment:
-            default: '# '
-            description: One or more characters indicating a comment. Defaults to
-              '# '.
-            type: string
-          datatype:
-            description: JSON schema defining the type of object that the serializer
-              will be used to serialize/deserialize. Defaults to default_datatype.
-            type: schema
+          comment: {default: '# ', description: One or more characters indicating
+              a comment. Defaults to '# '., type: string}
+          datatype: {description: JSON schema defining the type of object that the
+              serializer will be used to serialize/deserialize. Defaults to default_datatype.,
+            type: schema}
           filetype:
             default: binary
             description: The file is a Matlab .mat file containing one or more serialized
               Matlab variables.
-            enum:
-            - mat
-            type: string
-          newline:
-            default: '
+            enum: [mat]
+            type: string
+          newline: {default: '
 
-              '
-            description: One or more characters indicating a newline. Defaults to
-              '\n'.
-            type: string
+              ', description: One or more characters indicating a newline. Defaults
+              to '\n'., type: string}
         title: MatFileComm
         type: object
       - additionalProperties: true
         description: Schema for file component ['ascii'] subtype.
         properties:
-          comment:
-            default: '# '
-            description: One or more characters indicating a comment. Defaults to
-              '# '.
-            type: string
-          datatype:
-            description: JSON schema defining the type of object that the serializer
-              will be used to serialize/deserialize. Defaults to default_datatype.
-            type: schema
+          comment: {default: '# ', description: One or more characters indicating
+              a comment. Defaults to '# '., type: string}
+          datatype: {description: JSON schema defining the type of object that the
+              serializer will be used to serialize/deserialize. Defaults to default_datatype.,
+            type: schema}
           filetype:
             default: binary
             description: This file is read/written as encoded text one line at a time.
-            enum:
-            - ascii
-            type: string
-          newline:
-            default: '
+            enum: [ascii]
+            type: string
+          newline: {default: '
 
-              '
-            description: One or more characters indicating a newline. Defaults to
-              '\n'.
-            type: string
+              ', description: One or more characters indicating a newline. Defaults
+              to '\n'., type: string}
         title: AsciiFileComm
         type: object
       - additionalProperties: true
         description: Schema for file component ['pandas'] subtype.
         properties:
-          comment:
-            default: '# '
-            description: One or more characters indicating a comment. Defaults to
-              '# '.
-            type: string
-          datatype:
-            description: JSON schema defining the type of object that the serializer
-              will be used to serialize/deserialize. Defaults to default_datatype.
-            type: schema
-          delimiter:
-            default: "\t"
-            description: Character(s) that should be used to separate columns. Defaults
-              to '\t'.
-            type: string
-          dont_write_header:
-            default: false
-            description: If True, headers will not be added to serialized tables.
-              Defaults to False.
-            type: boolean
+          comment: {default: '# ', description: One or more characters indicating
+              a comment. Defaults to '# '., type: string}
+          datatype: {description: JSON schema defining the type of object that the
+              serializer will be used to serialize/deserialize. Defaults to default_datatype.,
+            type: schema}
+          delimiter: {default: "\t", description: Character(s) that should be used
+              to separate columns. Defaults to '\t'., type: string}
+          dont_write_header: {default: false, description: 'If True, headers will
+              not be added to serialized tables. Defaults to False.', type: boolean}
           filetype:
             default: binary
             description: The file is a Pandas frame output as a table.
-            enum:
-            - pandas
-            type: string
-          format_str:
-            description: If provided, this string will be used to format messages
-              from a list of arguments and parse messages to get a list of arguments
-              in C printf/scanf style. Defaults to None and messages are assumed to
-              already be bytes.
-            type: string
-          newline:
-            default: '
+            enum: [pandas]
+            type: string
+          format_str: {description: 'If provided, this string will be used to format
+              messages from a list of arguments and parse messages to get a list of
+              arguments in C printf/scanf style. Defaults to None and messages are
+              assumed to already be bytes.', type: string}
+          newline: {default: '
 
-              '
-            description: One or more characters indicating a newline. Defaults to
-              '\n'.
-            type: string
-          use_astropy:
-            default: false
-            description: If True, the astropy package will be used to serialize/deserialize
-              table. Defaults to False.
-            type: boolean
+              ', description: One or more characters indicating a newline. Defaults
+              to '\n'., type: string}
+          use_astropy: {default: false, description: 'If True, the astropy package
+              will be used to serialize/deserialize table. Defaults to False.', type: boolean}
         title: PandasFileComm
         type: object
       - additionalProperties: true
         description: Schema for file component ['obj'] subtype.
         properties:
-          comment:
-            default: '# '
-            description: One or more characters indicating a comment. Defaults to
-              '# '.
-            type: string
-          datatype:
-            description: JSON schema defining the type of object that the serializer
-              will be used to serialize/deserialize. Defaults to default_datatype.
-            type: schema
+          comment: {default: '# ', description: One or more characters indicating
+              a comment. Defaults to '# '., type: string}
+          datatype: {description: JSON schema defining the type of object that the
+              serializer will be used to serialize/deserialize. Defaults to default_datatype.,
+            type: schema}
           filetype:
             default: binary
             description: The file is in the `Obj <http://paulbourke.net/dataformats/obj/>`_
               data format for 3D structures.
-            enum:
-            - obj
-            type: string
-          newline:
-            default: '
+            enum: [obj]
+            type: string
+          newline: {default: '
 
-              '
-            description: One or more characters indicating a newline. Defaults to
-              '\n'.
-            type: string
+              ', description: One or more characters indicating a newline. Defaults
+              to '\n'., type: string}
         title: ObjFileComm
         type: object
       - additionalProperties: true
         description: Schema for file component ['yaml'] subtype.
         properties:
-          comment:
-            default: '# '
-            description: One or more characters indicating a comment. Defaults to
-              '# '.
-            type: string
-          datatype:
-            description: JSON schema defining the type of object that the serializer
-              will be used to serialize/deserialize. Defaults to default_datatype.
-            type: schema
-          default_flow_style:
-            default: false
-            description: If True, nested collections will be serialized in the block
-              style. If False, they will always be serialized in the flow style. See
-              `PyYAML Documentation <https://pyyaml.org/wiki/PyYAMLDocumentation>`_.
-            type: boolean
-          encoding:
-            default: utf-8
-            description: Encoding that should be used to serialize the object. Defaults
-              to 'utf-8'.
-            type: string
+          comment: {default: '# ', description: One or more characters indicating
+              a comment. Defaults to '# '., type: string}
+          datatype: {description: JSON schema defining the type of object that the
+              serializer will be used to serialize/deserialize. Defaults to default_datatype.,
+            type: schema}
+          default_flow_style: {default: false, description: 'If True, nested collections
+              will be serialized in the block style. If False, they will always be
+              serialized in the flow style. See `PyYAML Documentation <https://pyyaml.org/wiki/PyYAMLDocumentation>`_.',
+            type: boolean}
+          encoding: {default: utf-8, description: Encoding that should be used to
+              serialize the object. Defaults to 'utf-8'., type: string}
           filetype:
             default: binary
             description: The file contains a YAML serialized object.
-            enum:
-            - yaml
+            enum: [yaml]
             type: string
           indent:
             default: "\t"
             description: String or number of spaces that should be used to indent
               each level within the seiralized structure. Defaults to '\t'.
-            type:
-            - string
-            - int
-          newline:
-            default: '
+            type: [string, int]
+          newline: {default: '
 
-              '
-            description: One or more characters indicating a newline. Defaults to
-              '\n'.
-            type: string
+              ', description: One or more characters indicating a newline. Defaults
+              to '\n'., type: string}
         title: YAMLFileComm
         type: object
       - additionalProperties: true
         description: Schema for file component ['json'] subtype.
         properties:
-          comment:
-            default: '# '
-            description: One or more characters indicating a comment. Defaults to
-              '# '.
-            type: string
-          datatype:
-            description: JSON schema defining the type of object that the serializer
-              will be used to serialize/deserialize. Defaults to default_datatype.
-            type: schema
+          comment: {default: '# ', description: One or more characters indicating
+              a comment. Defaults to '# '., type: string}
+          datatype: {description: JSON schema defining the type of object that the
+              serializer will be used to serialize/deserialize. Defaults to default_datatype.,
+            type: schema}
           filetype:
             default: binary
             description: The file contains a JSON serialized object.
-            enum:
-            - json
+            enum: [json]
             type: string
           indent:
             default: "\t"
             description: String or number of spaces that should be used to indent
               each level within the seiralized structure. Defaults to '\t'.
-            type:
-            - string
-            - int
-          newline:
-            default: '
+            type: [string, int]
+          newline: {default: '
 
-              '
-            description: One or more characters indicating a newline. Defaults to
-              '\n'.
-            type: string
-          sort_keys:
-            default: true
-            description: If True, the serialization of dictionaries will be in key
-              sorted order. Defaults to True.
-            type: boolean
+              ', description: One or more characters indicating a newline. Defaults
+              to '\n'., type: string}
+          sort_keys: {default: true, description: 'If True, the serialization of dictionaries
+              will be in key sorted order. Defaults to True.', type: boolean}
         title: JSONFileComm
         type: object
       - additionalProperties: true
         description: Schema for file component ['pickle'] subtype.
         properties:
-          comment:
-            default: '# '
-            description: One or more characters indicating a comment. Defaults to
-              '# '.
-            type: string
-          datatype:
-            description: JSON schema defining the type of object that the serializer
-              will be used to serialize/deserialize. Defaults to default_datatype.
-            type: schema
+          comment: {default: '# ', description: One or more characters indicating
+              a comment. Defaults to '# '., type: string}
+          datatype: {description: JSON schema defining the type of object that the
+              serializer will be used to serialize/deserialize. Defaults to default_datatype.,
+            type: schema}
           filetype:
             default: binary
             description: The file contains one or more pickled Python objects.
-            enum:
-            - pickle
-            type: string
-          newline:
-            default: '
+            enum: [pickle]
+            type: string
+          newline: {default: '
 
-              '
-            description: One or more characters indicating a newline. Defaults to
-              '\n'.
-            type: string
+              ', description: One or more characters indicating a newline. Defaults
+              to '\n'., type: string}
         title: PickleFileComm
         type: object
     description: Schema for file components.
@@ -873,402 +613,143 @@
     allOf:
     - additionalProperties: false
       dependencies:
-        driver:
-        - args
+        driver: [args]
       description: Base schema for all subtypes of model components.
       properties:
         args:
           description: Argument(s) for running the model on the command line. This
             should be a complete command including the necessary executable and command
             line arguments to that executable.
-          items:
-            type: string
-          type: array
-        builddir:
-          description: Directory where the build should be saved. Defaults to <sourcedir>/build.
-            It can be relative to working_dir or absolute.
-          type: string
+          items: {type: string}
+          type: array
+        builddir: {description: Directory where the build should be saved. Defaults
+            to <sourcedir>/build. It can be relative to working_dir or absolute.,
+          type: string}
         client_of:
           default: []
           description: The names of ne or more servers that this model is a client
             of. Defaults to empty list.
-          items:
-            type: string
-          type: array
-        compiler:
-          description: Command or path to executable that should be used to compile
-            the model. If not provided, the compiler will be determined based on configuration
-            options for the language (if present) and the registered compilers that
-            are available on the current operating system.
-          type: string
+          items: {type: string}
+          type: array
+        compiler: {description: 'Command or path to executable that should be used
+            to compile the model. If not provided, the compiler will be determined
+            based on configuration options for the language (if present) and the registered
+            compilers that are available on the current operating system.', type: string}
         compiler_flags:
           default: []
           description: Flags that should be passed to the compiler during compilation.
             If nto provided, the compiler flags will be determined based on configuration
             options for the language (if present), the compiler defaults, and the
             default_compiler_flags class attribute.
-          items:
-            type: string
-          type: array
-        driver:
-          description: '[DEPRECATED] Name of driver class that should be used.'
-          type: string
+          items: {type: string}
+          type: array
+        driver: {description: '[DEPRECATED] Name of driver class that should be used.',
+          type: string}
         inputs:
           default: []
           description: Model inputs described as comm objects.
-          items:
-            $ref: '#/definitions/comm'
-          type: array
-        interpreter:
-          description: Name or path of interpreter executable that should be used
-            to run the model. If not provided, the interpreter will be determined
+          items: {$ref: '#/definitions/comm'}
+          type: array
+        interpreter: {description: 'Name or path of interpreter executable that should
+            be used to run the model. If not provided, the interpreter will be determined
             based on configuration options for the language (if present) and the default_interpreter
-            class attribute.
-          type: string
+            class attribute.', type: string}
         interpreter_flags:
           default: []
           description: Flags that should be passed to the interpreter when running
             the model. If not provided, the flags are determined based on configuration
             options for the language (if present) and the default_interpreter_flags
             class attribute.
-          items:
-            type: string
-          type: array
-        is_server:
-          default: false
-          description: If True, the model is assumed to be a server and an instance
-            of :class:`yggdrasil.drivers.ServerDriver` is started. Defaults to False.
-          type: boolean
+          items: {type: string}
+          type: array
+        is_server: {default: false, description: 'If True, the model is assumed to
+            be a server and an instance of :class:`yggdrasil.drivers.ServerDriver`
+            is started. Defaults to False.', type: boolean}
         language:
           default: executable
           description: The programming language that the model is written in.
-<<<<<<< HEAD
           enum: [R, c, c++, cmake, cpp, executable, lpy, make, matlab, python, r]
-=======
-          enum:
-          - c
-          - c++
-          - cmake
-          - cpp
-          - executable
-          - lpy
-          - make
-          - matlab
-          - python
           type: string
-        linker:
-          description: Command or path to executable that should be used to link the
-            model. If not provided, the linker will be determined based on configuration
-            options for the language (if present) and the registered linkers that
-            are available on the current operating system
->>>>>>> 45ce7734
-          type: string
+        linker: {description: 'Command or path to executable that should be used to
+            link the model. If not provided, the linker will be determined based on
+            configuration options for the language (if present) and the registered
+            linkers that are available on the current operating system', type: string}
         linker_flags:
           default: []
           description: Flags that should be passed to the linker during compilation.
             If nto provided, the linker flags will be determined based on configuration
             options for the language (if present), the linker defaults, and the default_linker_flags
             class attribute.
-          items:
-            type: string
-          type: array
-        makedir:
-          description: Directory where make should be invoked from if it is not the
-            same as the directory containing the makefile. Defaults to directory containing
-            makefile if provided, otherwise working_dir.
-          type: string
-        makefile:
-          default: Makefile
-          description: Path to make file either absolute, relative to makedir (if
-            provided), or relative to working_dir. Defaults to Makefile.
-          type: string
-        name:
-          description: Name used for component in log messages.
-          type: string
+          items: {type: string}
+          type: array
+        makedir: {description: 'Directory where make should be invoked from if it
+            is not the same as the directory containing the makefile. Defaults to
+            directory containing makefile if provided, otherwise working_dir.', type: string}
+        makefile: {default: Makefile, description: 'Path to make file either absolute,
+            relative to makedir (if provided), or relative to working_dir. Defaults
+            to Makefile.', type: string}
+        name: {description: Name used for component in log messages., type: string}
         outputs:
           default: []
           description: Model outputs described as comm objects.
-          items:
-            $ref: '#/definitions/comm'
-          type: array
-        overwrite:
-          default: true
-          description: If True, any existing model products (compilation products,
-            wrapper scripts, etc.) are removed prior to the run. If False, the products
-            are not removed. Defaults to True. Setting this to False can improve the
-            performance, particularly for models that take a long time to compile,
-            but this should only be done once the model has been fully debugged to
-            ensure that each run is tested on a clean copy of the model. The value
-            of this keyword also determines whether or not products are removed after
-            a run.
-          type: boolean
-        preserve_cache:
-          default: false
-          description: If True model products will be kept following the run, otherwise
-            all products will be cleaned up. Defaults to False. This keyword is superceeded
-            by overwrite.
-          type: boolean
+          items: {$ref: '#/definitions/comm'}
+          type: array
+        overwrite: {default: true, description: 'If True, any existing model products
+            (compilation products, wrapper scripts, etc.) are removed prior to the
+            run. If False, the products are not removed. Defaults to True. Setting
+            this to False can improve the performance, particularly for models that
+            take a long time to compile, but this should only be done once the model
+            has been fully debugged to ensure that each run is tested on a clean copy
+            of the model. The value of this keyword also determines whether or not
+            products are removed after a run.', type: boolean}
+        preserve_cache: {default: false, description: 'If True model products will
+            be kept following the run, otherwise all products will be cleaned up.
+            Defaults to False. This keyword is superceeded by overwrite.', type: boolean}
         products:
           default: []
           description: Paths to files created by the model that should be cleaned
             up when the model exits. Entries can be absolute paths or paths relative
             to the working directory. Defaults to [].
-          items:
-            type: string
-          type: array
-        skip_interpreter:
-          default: false
-          description: If True, no interpreter will be added to the arguments. This
-            should only be used for subclasses that will not be invoking the model
-            via the command line. Defaults to False.
-          type: boolean
+          items: {type: string}
+          type: array
+        skip_interpreter: {default: false, description: 'If True, no interpreter will
+            be added to the arguments. This should only be used for subclasses that
+            will not be invoking the model via the command line. Defaults to False.',
+          type: boolean}
         source_files:
           default: []
           description: Source files that should be compiled into an executable. Defaults
             to an empty list and the driver will search for a source file based on
             the model executable (the first model argument).
-          items:
-            type: string
-          type: array
-        sourcedir:
-          description: Source directory to call cmake on. If not provided it is set
-            to working_dir. This should be the directory containing the CMakeLists.txt
-            file. It can be relative to working_dir or absolute.
-          type: string
+          items: {type: string}
+          type: array
+        sourcedir: {description: Source directory to call cmake on. If not provided
+            it is set to working_dir. This should be the directory containing the
+            CMakeLists.txt file. It can be relative to working_dir or absolute., type: string}
         strace_flags:
           default: []
           description: Flags to pass to strace (or dtrace). Defaults to [].
-          items:
-            type: string
-          type: array
-        target:
-          description: Make target that should be built to create the model executable.
-            Defaults to None.
-          type: string
+          items: {type: string}
+          type: array
+        target: {description: Make target that should be built to create the model
+            executable. Defaults to None., type: string}
         valgrind_flags:
-          default:
-          - --leak-check=full
+          default: [--leak-check=full]
           description: Flags to pass to valgrind. Defaults to [].
-          items:
-            type: string
-          type: array
-        with_strace:
-          default: false
-          description: If True, the command is run with strace (on Linux) or dtrace
-            (on MacOS). Defaults to False.
-          type: boolean
-        with_valgrind:
-          default: false
-          description: If True, the command is run with valgrind. Defaults to False.
-          type: boolean
-        working_dir:
-          description: Working directory. If not provided, the current working directory
-            is used.
-          type: string
-      required:
-      - working_dir
-      - args
-      - name
-      - language
+          items: {type: string}
+          type: array
+        with_strace: {default: false, description: 'If True, the command is run with
+            strace (on Linux) or dtrace (on MacOS). Defaults to False.', type: boolean}
+        with_valgrind: {default: false, description: 'If True, the command is run
+            with valgrind. Defaults to False.', type: boolean}
+        working_dir: {description: 'Working directory. If not provided, the current
+            working directory is used.', type: string}
+      required: [working_dir, args, name, language]
       title: model_base
       type: object
     - anyOf:
       - additionalProperties: true
         description: Schema for model component ['matlab'] subtype.
-        properties:
-          interpreter:
-            description: Name or path of interpreter executable that should be used
-              to run the model. If not provided, the interpreter will be determined
-              based on configuration options for the language (if present) and the
-              default_interpreter class attribute.
-            type: string
-          interpreter_flags:
-            default: []
-            description: Flags that should be passed to the interpreter when running
-              the model. If not provided, the flags are determined based on configuration
-              options for the language (if present) and the default_interpreter_flags
-              class attribute.
-            items:
-              type: string
-            type: array
-          language:
-            default: executable
-            description: Model is written in Matlab.
-            enum:
-            - matlab
-            type: string
-          skip_interpreter:
-            default: false
-            description: If True, no interpreter will be added to the arguments. This
-              should only be used for subclasses that will not be invoking the model
-              via the command line. Defaults to False.
-            type: boolean
-        title: MatlabModelDriver
-        type: object
-      - additionalProperties: true
-        description: Schema for model component ['c'] subtype.
-        properties:
-          compiler:
-            description: Command or path to executable that should be used to compile
-              the model. If not provided, the compiler will be determined based on
-              configuration options for the language (if present) and the registered
-              compilers that are available on the current operating system.
-            type: string
-          compiler_flags:
-            default: []
-            description: Flags that should be passed to the compiler during compilation.
-              If nto provided, the compiler flags will be determined based on configuration
-              options for the language (if present), the compiler defaults, and the
-              default_compiler_flags class attribute.
-            items:
-              type: string
-            type: array
-          language:
-            default: executable
-            description: Model is written in C.
-            enum:
-            - c
-            type: string
-          linker:
-            description: Command or path to executable that should be used to link
-              the model. If not provided, the linker will be determined based on configuration
-              options for the language (if present) and the registered linkers that
-              are available on the current operating system
-            type: string
-          linker_flags:
-            default: []
-            description: Flags that should be passed to the linker during compilation.
-              If nto provided, the linker flags will be determined based on configuration
-              options for the language (if present), the linker defaults, and the
-              default_linker_flags class attribute.
-            items:
-              type: string
-            type: array
-          source_files:
-            default: []
-            description: Source files that should be compiled into an executable.
-              Defaults to an empty list and the driver will search for a source file
-              based on the model executable (the first model argument).
-            items:
-              type: string
-            type: array
-        title: CModelDriver
-        type: object
-      - additionalProperties: true
-        description: Schema for model component ['c++', 'cpp'] subtype.
-        properties:
-          compiler:
-            description: Command or path to executable that should be used to compile
-              the model. If not provided, the compiler will be determined based on
-              configuration options for the language (if present) and the registered
-              compilers that are available on the current operating system.
-            type: string
-          compiler_flags:
-            default: []
-            description: Flags that should be passed to the compiler during compilation.
-              If nto provided, the compiler flags will be determined based on configuration
-              options for the language (if present), the compiler defaults, and the
-              default_compiler_flags class attribute.
-            items:
-              type: string
-            type: array
-          language:
-            default: executable
-            description: Model is written in C++.
-            enum:
-            - c++
-            - cpp
-            type: string
-          linker:
-            description: Command or path to executable that should be used to link
-              the model. If not provided, the linker will be determined based on configuration
-              options for the language (if present) and the registered linkers that
-              are available on the current operating system
-            type: string
-          linker_flags:
-            default: []
-            description: Flags that should be passed to the linker during compilation.
-              If nto provided, the linker flags will be determined based on configuration
-              options for the language (if present), the linker defaults, and the
-              default_linker_flags class attribute.
-            items:
-              type: string
-            type: array
-          source_files:
-            default: []
-            description: Source files that should be compiled into an executable.
-              Defaults to an empty list and the driver will search for a source file
-              based on the model executable (the first model argument).
-            items:
-              type: string
-            type: array
-        title: CPPModelDriver
-        type: object
-      - additionalProperties: true
-        description: Schema for model component ['make'] subtype.
-        properties:
-          compiler:
-            description: Command or path to executable that should be used to compile
-              the model. If not provided, the compiler will be determined based on
-              configuration options for the language (if present) and the registered
-              compilers that are available on the current operating system.
-            type: string
-          compiler_flags:
-            default: []
-            description: Flags that should be passed to the compiler during compilation.
-              If nto provided, the compiler flags will be determined based on configuration
-              options for the language (if present), the compiler defaults, and the
-              default_compiler_flags class attribute.
-            items:
-              type: string
-            type: array
-          language:
-            default: executable
-            description: Model is written in C/C++ and has a Makefile for compilation.
-            enum:
-            - make
-            type: string
-          linker:
-            description: Command or path to executable that should be used to link
-              the model. If not provided, the linker will be determined based on configuration
-              options for the language (if present) and the registered linkers that
-              are available on the current operating system
-            type: string
-          linker_flags:
-            default: []
-            description: Flags that should be passed to the linker during compilation.
-              If nto provided, the linker flags will be determined based on configuration
-              options for the language (if present), the linker defaults, and the
-              default_linker_flags class attribute.
-            items:
-              type: string
-            type: array
-          makedir:
-            description: Directory where make should be invoked from if it is not
-              the same as the directory containing the makefile. Defaults to directory
-              containing makefile if provided, otherwise working_dir.
-            type: string
-          makefile:
-            default: Makefile
-            description: Path to make file either absolute, relative to makedir (if
-              provided), or relative to working_dir. Defaults to Makefile.
-            type: string
-          source_files:
-            default: []
-            description: Source files that should be compiled into an executable.
-              Defaults to an empty list and the driver will search for a source file
-              based on the model executable (the first model argument).
-            items:
-              type: string
-            type: array
-          target:
-            description: Make target that should be built to create the model executable.
-              Defaults to None.
-            type: string
-        title: MakeModelDriver
-        type: object
-      - additionalProperties: true
-        description: Schema for model component ['R', 'r'] subtype.
         properties:
           interpreter: {description: 'Name or path of interpreter executable that
               should be used to run the model. If not provided, the interpreter will
@@ -1284,6 +765,167 @@
             type: array
           language:
             default: executable
+            description: Model is written in Matlab.
+            enum: [matlab]
+            type: string
+          skip_interpreter: {default: false, description: 'If True, no interpreter
+              will be added to the arguments. This should only be used for subclasses
+              that will not be invoking the model via the command line. Defaults to
+              False.', type: boolean}
+        title: MatlabModelDriver
+        type: object
+      - additionalProperties: true
+        description: Schema for model component ['c'] subtype.
+        properties:
+          compiler: {description: 'Command or path to executable that should be used
+              to compile the model. If not provided, the compiler will be determined
+              based on configuration options for the language (if present) and the
+              registered compilers that are available on the current operating system.',
+            type: string}
+          compiler_flags:
+            default: []
+            description: Flags that should be passed to the compiler during compilation.
+              If nto provided, the compiler flags will be determined based on configuration
+              options for the language (if present), the compiler defaults, and the
+              default_compiler_flags class attribute.
+            items: {type: string}
+            type: array
+          language:
+            default: executable
+            description: Model is written in C.
+            enum: [c]
+            type: string
+          linker: {description: 'Command or path to executable that should be used
+              to link the model. If not provided, the linker will be determined based
+              on configuration options for the language (if present) and the registered
+              linkers that are available on the current operating system', type: string}
+          linker_flags:
+            default: []
+            description: Flags that should be passed to the linker during compilation.
+              If nto provided, the linker flags will be determined based on configuration
+              options for the language (if present), the linker defaults, and the
+              default_linker_flags class attribute.
+            items: {type: string}
+            type: array
+          source_files:
+            default: []
+            description: Source files that should be compiled into an executable.
+              Defaults to an empty list and the driver will search for a source file
+              based on the model executable (the first model argument).
+            items: {type: string}
+            type: array
+        title: CModelDriver
+        type: object
+      - additionalProperties: true
+        description: Schema for model component ['c++', 'cpp'] subtype.
+        properties:
+          compiler: {description: 'Command or path to executable that should be used
+              to compile the model. If not provided, the compiler will be determined
+              based on configuration options for the language (if present) and the
+              registered compilers that are available on the current operating system.',
+            type: string}
+          compiler_flags:
+            default: []
+            description: Flags that should be passed to the compiler during compilation.
+              If nto provided, the compiler flags will be determined based on configuration
+              options for the language (if present), the compiler defaults, and the
+              default_compiler_flags class attribute.
+            items: {type: string}
+            type: array
+          language:
+            default: executable
+            description: Model is written in C++.
+            enum: [c++, cpp]
+            type: string
+          linker: {description: 'Command or path to executable that should be used
+              to link the model. If not provided, the linker will be determined based
+              on configuration options for the language (if present) and the registered
+              linkers that are available on the current operating system', type: string}
+          linker_flags:
+            default: []
+            description: Flags that should be passed to the linker during compilation.
+              If nto provided, the linker flags will be determined based on configuration
+              options for the language (if present), the linker defaults, and the
+              default_linker_flags class attribute.
+            items: {type: string}
+            type: array
+          source_files:
+            default: []
+            description: Source files that should be compiled into an executable.
+              Defaults to an empty list and the driver will search for a source file
+              based on the model executable (the first model argument).
+            items: {type: string}
+            type: array
+        title: CPPModelDriver
+        type: object
+      - additionalProperties: true
+        description: Schema for model component ['make'] subtype.
+        properties:
+          compiler: {description: 'Command or path to executable that should be used
+              to compile the model. If not provided, the compiler will be determined
+              based on configuration options for the language (if present) and the
+              registered compilers that are available on the current operating system.',
+            type: string}
+          compiler_flags:
+            default: []
+            description: Flags that should be passed to the compiler during compilation.
+              If nto provided, the compiler flags will be determined based on configuration
+              options for the language (if present), the compiler defaults, and the
+              default_compiler_flags class attribute.
+            items: {type: string}
+            type: array
+          language:
+            default: executable
+            description: Model is written in C/C++ and has a Makefile for compilation.
+            enum: [make]
+            type: string
+          linker: {description: 'Command or path to executable that should be used
+              to link the model. If not provided, the linker will be determined based
+              on configuration options for the language (if present) and the registered
+              linkers that are available on the current operating system', type: string}
+          linker_flags:
+            default: []
+            description: Flags that should be passed to the linker during compilation.
+              If nto provided, the linker flags will be determined based on configuration
+              options for the language (if present), the linker defaults, and the
+              default_linker_flags class attribute.
+            items: {type: string}
+            type: array
+          makedir: {description: 'Directory where make should be invoked from if it
+              is not the same as the directory containing the makefile. Defaults to
+              directory containing makefile if provided, otherwise working_dir.',
+            type: string}
+          makefile: {default: Makefile, description: 'Path to make file either absolute,
+              relative to makedir (if provided), or relative to working_dir. Defaults
+              to Makefile.', type: string}
+          source_files:
+            default: []
+            description: Source files that should be compiled into an executable.
+              Defaults to an empty list and the driver will search for a source file
+              based on the model executable (the first model argument).
+            items: {type: string}
+            type: array
+          target: {description: Make target that should be built to create the model
+              executable. Defaults to None., type: string}
+        title: MakeModelDriver
+        type: object
+      - additionalProperties: true
+        description: Schema for model component ['R', 'r'] subtype.
+        properties:
+          interpreter: {description: 'Name or path of interpreter executable that
+              should be used to run the model. If not provided, the interpreter will
+              be determined based on configuration options for the language (if present)
+              and the default_interpreter class attribute.', type: string}
+          interpreter_flags:
+            default: []
+            description: Flags that should be passed to the interpreter when running
+              the model. If not provided, the flags are determined based on configuration
+              options for the language (if present) and the default_interpreter_flags
+              class attribute.
+            items: {type: string}
+            type: array
+          language:
+            default: executable
             description: Model is written in R.
             enum: [R, r]
             type: string
@@ -1296,63 +938,52 @@
       - additionalProperties: true
         description: Schema for model component ['cmake'] subtype.
         properties:
-          builddir:
-            description: Directory where the build should be saved. Defaults to <sourcedir>/build.
-              It can be relative to working_dir or absolute.
-            type: string
-          compiler:
-            description: Command or path to executable that should be used to compile
-              the model. If not provided, the compiler will be determined based on
-              configuration options for the language (if present) and the registered
-              compilers that are available on the current operating system.
-            type: string
+          builddir: {description: Directory where the build should be saved. Defaults
+              to <sourcedir>/build. It can be relative to working_dir or absolute.,
+            type: string}
+          compiler: {description: 'Command or path to executable that should be used
+              to compile the model. If not provided, the compiler will be determined
+              based on configuration options for the language (if present) and the
+              registered compilers that are available on the current operating system.',
+            type: string}
           compiler_flags:
             default: []
             description: Flags that should be passed to the compiler during compilation.
               If nto provided, the compiler flags will be determined based on configuration
               options for the language (if present), the compiler defaults, and the
               default_compiler_flags class attribute.
-            items:
-              type: string
+            items: {type: string}
             type: array
           language:
             default: executable
             description: Model is written in C/C++ and has a CMake build system.
-            enum:
-            - cmake
-            type: string
-          linker:
-            description: Command or path to executable that should be used to link
-              the model. If not provided, the linker will be determined based on configuration
-              options for the language (if present) and the registered linkers that
-              are available on the current operating system
-            type: string
+            enum: [cmake]
+            type: string
+          linker: {description: 'Command or path to executable that should be used
+              to link the model. If not provided, the linker will be determined based
+              on configuration options for the language (if present) and the registered
+              linkers that are available on the current operating system', type: string}
           linker_flags:
             default: []
             description: Flags that should be passed to the linker during compilation.
               If nto provided, the linker flags will be determined based on configuration
               options for the language (if present), the linker defaults, and the
               default_linker_flags class attribute.
-            items:
-              type: string
+            items: {type: string}
             type: array
           source_files:
             default: []
             description: Source files that should be compiled into an executable.
               Defaults to an empty list and the driver will search for a source file
               based on the model executable (the first model argument).
-            items:
-              type: string
-            type: array
-          sourcedir:
-            description: Source directory to call cmake on. If not provided it is
-              set to working_dir. This should be the directory containing the CMakeLists.txt
-              file. It can be relative to working_dir or absolute.
-            type: string
-          target:
-            description: Make target that should be built to create the model executable.
-              Defaults to None.
-            type: string
+            items: {type: string}
+            type: array
+          sourcedir: {description: Source directory to call cmake on. If not provided
+              it is set to working_dir. This should be the directory containing the
+              CMakeLists.txt file. It can be relative to working_dir or absolute.,
+            type: string}
+          target: {description: Make target that should be built to create the model
+              executable. Defaults to None., type: string}
         title: CMakeModelDriver
         type: object
       - additionalProperties: true
@@ -1361,73 +992,60 @@
           language:
             default: executable
             description: Model is an executable.
-            enum:
-            - executable
+            enum: [executable]
             type: string
         title: ExecutableModelDriver
         type: object
       - additionalProperties: true
         description: Schema for model component ['python'] subtype.
         properties:
-          interpreter:
-            description: Name or path of interpreter executable that should be used
-              to run the model. If not provided, the interpreter will be determined
-              based on configuration options for the language (if present) and the
-              default_interpreter class attribute.
-            type: string
+          interpreter: {description: 'Name or path of interpreter executable that
+              should be used to run the model. If not provided, the interpreter will
+              be determined based on configuration options for the language (if present)
+              and the default_interpreter class attribute.', type: string}
           interpreter_flags:
             default: []
             description: Flags that should be passed to the interpreter when running
               the model. If not provided, the flags are determined based on configuration
               options for the language (if present) and the default_interpreter_flags
               class attribute.
-            items:
-              type: string
+            items: {type: string}
             type: array
           language:
             default: executable
             description: Model is written in Python.
-            enum:
-            - python
-            type: string
-          skip_interpreter:
-            default: false
-            description: If True, no interpreter will be added to the arguments. This
-              should only be used for subclasses that will not be invoking the model
-              via the command line. Defaults to False.
-            type: boolean
+            enum: [python]
+            type: string
+          skip_interpreter: {default: false, description: 'If True, no interpreter
+              will be added to the arguments. This should only be used for subclasses
+              that will not be invoking the model via the command line. Defaults to
+              False.', type: boolean}
         title: PythonModelDriver
         type: object
       - additionalProperties: true
         description: Schema for model component ['lpy'] subtype.
         properties:
-          interpreter:
-            description: Name or path of interpreter executable that should be used
-              to run the model. If not provided, the interpreter will be determined
-              based on configuration options for the language (if present) and the
-              default_interpreter class attribute.
-            type: string
+          interpreter: {description: 'Name or path of interpreter executable that
+              should be used to run the model. If not provided, the interpreter will
+              be determined based on configuration options for the language (if present)
+              and the default_interpreter class attribute.', type: string}
           interpreter_flags:
             default: []
             description: Flags that should be passed to the interpreter when running
               the model. If not provided, the flags are determined based on configuration
               options for the language (if present) and the default_interpreter_flags
               class attribute.
-            items:
-              type: string
+            items: {type: string}
             type: array
           language:
             default: executable
             description: Model is an LPy system.
-            enum:
-            - lpy
-            type: string
-          skip_interpreter:
-            default: false
-            description: If True, no interpreter will be added to the arguments. This
-              should only be used for subclasses that will not be invoking the model
-              via the command line. Defaults to False.
-            type: boolean
+            enum: [lpy]
+            type: string
+          skip_interpreter: {default: false, description: 'If True, no interpreter
+              will be added to the arguments. This should only be used for subclasses
+              that will not be invoking the model via the command line. Defaults to
+              False.', type: boolean}
         title: LPyModelDriver
         type: object
     description: Schema for model components.
@@ -1436,120 +1054,73 @@
     allOf:
     - additionalProperties: false
       dependencies:
-        driver:
-        - args
+        driver: [args]
       description: Base schema for all subtypes of serializer components.
       properties:
-        as_array:
-          default: false
-          description: If True, each of the arguments being serialized/deserialized
-            will be arrays that are converted to/from bytes in column major ('F')
-            order. Otherwise, each argument should be a scalar. Defaults to False.
-          type: boolean
-        comment:
-          default: '# '
-          description: One or more characters indicating a comment. Defaults to '#
-            '.
-          type: string
-        datatype:
-          description: JSON schema defining the type of object that the serializer
-            will be used to serialize/deserialize. Defaults to default_datatype.
-          type: schema
-        default_flow_style:
-          default: false
-          description: If True, nested collections will be serialized in the block
-            style. If False, they will always be serialized in the flow style. See
-            `PyYAML Documentation <https://pyyaml.org/wiki/PyYAMLDocumentation>`_.
-          type: boolean
-        delimiter:
-          default: "\t"
-          description: Character(s) that should be used to separate columns. Defaults
-            to '\t'.
-          type: string
-        dont_write_header:
-          default: false
-          description: If True, headers will not be added to serialized tables. Defaults
-            to False.
-          type: boolean
-        encoded_datatype:
-          description: JSON schema describing the type that serialized objects should
-            conform to. Defaults to the class attribute default_encoded_datatype.
+        as_array: {default: false, description: 'If True, each of the arguments being
+            serialized/deserialized will be arrays that are converted to/from bytes
+            in column major (''F'') order. Otherwise, each argument should be a scalar.
+            Defaults to False.', type: boolean}
+        comment: {default: '# ', description: One or more characters indicating a
+            comment. Defaults to '# '., type: string}
+        datatype: {description: JSON schema defining the type of object that the serializer
+            will be used to serialize/deserialize. Defaults to default_datatype.,
+          type: schema}
+        default_flow_style: {default: false, description: 'If True, nested collections
+            will be serialized in the block style. If False, they will always be serialized
+            in the flow style. See `PyYAML Documentation <https://pyyaml.org/wiki/PyYAMLDocumentation>`_.',
+          type: boolean}
+        delimiter: {default: "\t", description: Character(s) that should be used to
+            separate columns. Defaults to '\t'., type: string}
+        dont_write_header: {default: false, description: 'If True, headers will not
+            be added to serialized tables. Defaults to False.', type: boolean}
+        encoded_datatype: {description: 'JSON schema describing the type that serialized
+            objects should conform to. Defaults to the class attribute default_encoded_datatype.
             If either func_serialize or func_deserialize are not provided, this needs
-            to be specified in order to serialize non-bytes objects.
-          type: schema
-        encoding:
-          default: utf-8
-          description: Encoding that should be used to serialize the object. Defaults
-            to 'utf-8'.
-          type: string
+            to be specified in order to serialize non-bytes objects.', type: schema}
+        encoding: {default: utf-8, description: Encoding that should be used to serialize
+            the object. Defaults to 'utf-8'., type: string}
         field_names:
           description: The names of fields in the format string. If not provided,
             names are set based on the order of the fields in the format string.
-          items:
-            type: string
+          items: {type: string}
           type: array
         field_units:
           description: The units of fields in the format string. If not provided,
             all fields are assumed to be dimensionless.
-          items:
-            type: string
-          type: array
-        format_str:
-          description: If provided, this string will be used to format messages from
-            a list of arguments and parse messages to get a list of arguments in C
-            printf/scanf style. Defaults to None and messages are assumed to already
-            be bytes.
-          type: string
-        func_deserialize:
-          description: Callable object that takes objects of a type that conforms
-            to encoded_datatype and returns a deserialized Python object. Defaults
-            to None and the default deserialization for encoded_datatype will be used.
-          type: function
-        func_serialize:
-          description: Callable object that takes Python objects as input and returns
-            a representation that conforms to encoded_datatype. Defaults to None and
-            the default serialization for encoded_datatype will be used.
-          type: function
+          items: {type: string}
+          type: array
+        format_str: {description: 'If provided, this string will be used to format
+            messages from a list of arguments and parse messages to get a list of
+            arguments in C printf/scanf style. Defaults to None and messages are assumed
+            to already be bytes.', type: string}
+        func_deserialize: {description: Callable object that takes objects of a type
+            that conforms to encoded_datatype and returns a deserialized Python object.
+            Defaults to None and the default deserialization for encoded_datatype
+            will be used., type: function}
+        func_serialize: {description: Callable object that takes Python objects as
+            input and returns a representation that conforms to encoded_datatype.
+            Defaults to None and the default serialization for encoded_datatype will
+            be used., type: function}
         indent:
           default: "\t"
           description: String or number of spaces that should be used to indent each
             level within the seiralized structure. Defaults to '\t'.
-          type:
-          - string
-          - int
-        newline:
-          default: '
+          type: [string, int]
+        newline: {default: '
 
-            '
-          description: One or more characters indicating a newline. Defaults to '\n'.
-          type: string
+            ', description: One or more characters indicating a newline. Defaults
+            to '\n'., type: string}
         seritype:
           default: default
           description: Serializer type.
-          enum:
-          - default
-          - direct
-          - functional
-          - json
-          - map
-          - mat
-          - obj
-          - pandas
-          - pickle
-          - ply
-          - table
-          - yaml
+          enum: [default, direct, functional, json, map, mat, obj, pandas, pickle,
+            ply, table, yaml]
           type: string
-        sort_keys:
-          default: true
-          description: If True, the serialization of dictionaries will be in key sorted
-            order. Defaults to True.
-          type: boolean
-        use_astropy:
-          default: false
-          description: If True, the astropy package will be used to serialize/deserialize
-            table. Defaults to False.
-          type: boolean
+        sort_keys: {default: true, description: 'If True, the serialization of dictionaries
+            will be in key sorted order. Defaults to True.', type: boolean}
+        use_astropy: {default: false, description: 'If True, the astropy package will
+            be used to serialize/deserialize table. Defaults to False.', type: boolean}
       title: serializer_base
       type: object
     - anyOf:
@@ -1561,125 +1132,91 @@
             description: Default serializer that uses |yggdrasil|'s extended JSON
               serialization based on a provided type definition (See discussion :ref:`here
               <serialization_rst>`).
-            enum:
-            - default
+            enum: [default]
             type: string
         title: DefaultSerialize
         type: object
       - additionalProperties: true
         description: Schema for serializer component ['table'] subtype.
         properties:
-          as_array:
-            default: false
-            description: If True, each of the arguments being serialized/deserialized
-              will be arrays that are converted to/from bytes in column major ('F')
-              order. Otherwise, each argument should be a scalar. Defaults to False.
-            type: boolean
-          delimiter:
-            default: "\t"
-            description: Character(s) that should be used to separate columns. Defaults
-              to '\t'.
-            type: string
+          as_array: {default: false, description: 'If True, each of the arguments
+              being serialized/deserialized will be arrays that are converted to/from
+              bytes in column major (''F'') order. Otherwise, each argument should
+              be a scalar. Defaults to False.', type: boolean}
+          delimiter: {default: "\t", description: Character(s) that should be used
+              to separate columns. Defaults to '\t'., type: string}
           field_names:
             description: The names of fields in the format string. If not provided,
               names are set based on the order of the fields in the format string.
-            items:
-              type: string
+            items: {type: string}
             type: array
           field_units:
             description: The units of fields in the format string. If not provided,
               all fields are assumed to be dimensionless.
-            items:
-              type: string
-            type: array
-          format_str:
-            description: If provided, this string will be used to format messages
-              from a list of arguments and parse messages to get a list of arguments
-              in C printf/scanf style. Defaults to None and messages are assumed to
-              already be bytes.
-            type: string
+            items: {type: string}
+            type: array
+          format_str: {description: 'If provided, this string will be used to format
+              messages from a list of arguments and parse messages to get a list of
+              arguments in C printf/scanf style. Defaults to None and messages are
+              assumed to already be bytes.', type: string}
           seritype:
             default: default
             description: ASCII tab (or otherwise) delimited table.
-            enum:
-            - table
-            type: string
-          use_astropy:
-            default: false
-            description: If True, the astropy package will be used to serialize/deserialize
-              table. Defaults to False.
-            type: boolean
+            enum: [table]
+            type: string
+          use_astropy: {default: false, description: 'If True, the astropy package
+              will be used to serialize/deserialize table. Defaults to False.', type: boolean}
         title: AsciiTableSerialize
         type: object
       - additionalProperties: true
         description: Schema for serializer component ['pandas'] subtype.
         properties:
-          delimiter:
-            default: "\t"
-            description: Character(s) that should be used to separate columns. Defaults
-              to '\t'.
-            type: string
-          dont_write_header:
-            default: false
-            description: If True, headers will not be added to serialized tables.
-              Defaults to False.
-            type: boolean
+          delimiter: {default: "\t", description: Character(s) that should be used
+              to separate columns. Defaults to '\t'., type: string}
+          dont_write_header: {default: false, description: 'If True, headers will
+              not be added to serialized tables. Defaults to False.', type: boolean}
           field_names:
             description: The names of fields in the format string. If not provided,
               names are set based on the order of the fields in the format string.
-            items:
-              type: string
+            items: {type: string}
             type: array
           field_units:
             description: The units of fields in the format string. If not provided,
               all fields are assumed to be dimensionless.
-            items:
-              type: string
-            type: array
-          format_str:
-            description: If provided, this string will be used to format messages
-              from a list of arguments and parse messages to get a list of arguments
-              in C printf/scanf style. Defaults to None and messages are assumed to
-              already be bytes.
-            type: string
+            items: {type: string}
+            type: array
+          format_str: {description: 'If provided, this string will be used to format
+              messages from a list of arguments and parse messages to get a list of
+              arguments in C printf/scanf style. Defaults to None and messages are
+              assumed to already be bytes.', type: string}
           seritype:
             default: default
             description: Serializes tables using the pandas package.
-            enum:
-            - pandas
-            type: string
-          use_astropy:
-            default: false
-            description: If True, the astropy package will be used to serialize/deserialize
-              table. Defaults to False.
-            type: boolean
+            enum: [pandas]
+            type: string
+          use_astropy: {default: false, description: 'If True, the astropy package
+              will be used to serialize/deserialize table. Defaults to False.', type: boolean}
         title: PandasSerialize
         type: object
       - additionalProperties: true
         description: Schema for serializer component ['functional'] subtype.
         properties:
-          encoded_datatype:
-            description: JSON schema describing the type that serialized objects should
-              conform to. Defaults to the class attribute default_encoded_datatype.
+          encoded_datatype: {description: 'JSON schema describing the type that serialized
+              objects should conform to. Defaults to the class attribute default_encoded_datatype.
               If either func_serialize or func_deserialize are not provided, this
-              needs to be specified in order to serialize non-bytes objects.
-            type: schema
-          func_deserialize:
-            description: Callable object that takes objects of a type that conforms
-              to encoded_datatype and returns a deserialized Python object. Defaults
-              to None and the default deserialization for encoded_datatype will be
-              used.
-            type: function
-          func_serialize:
-            description: Callable object that takes Python objects as input and returns
-              a representation that conforms to encoded_datatype. Defaults to None
-              and the default serialization for encoded_datatype will be used.
-            type: function
+              needs to be specified in order to serialize non-bytes objects.', type: schema}
+          func_deserialize: {description: Callable object that takes objects of a
+              type that conforms to encoded_datatype and returns a deserialized Python
+              object. Defaults to None and the default deserialization for encoded_datatype
+              will be used., type: function}
+          func_serialize: {description: Callable object that takes Python objects
+              as input and returns a representation that conforms to encoded_datatype.
+              Defaults to None and the default serialization for encoded_datatype
+              will be used., type: function}
           seritype:
             default: default
             description: Serializer that uses provied function to serialize messages.
-            enum:
-            - functional
+            enum: [functional]
             type: string
         title: FunctionalSerialize
         type: object
@@ -1689,8 +1226,7 @@
           seritype:
             default: default
             description: Serializes objects using the Matlab .mat format.
-            enum:
-            - mat
+            enum: [mat]
             type: string
         title: MatSerialize
         type: object
@@ -1700,8 +1236,7 @@
           seritype:
             default: default
             description: Direct serialization of bytes.
-            enum:
-            - direct
+            enum: [direct]
             type: string
         title: DirectSerialize
         type: object
@@ -1712,20 +1247,14 @@
             default: "\t"
             description: String or number of spaces that should be used to indent
               each level within the seiralized structure. Defaults to '\t'.
-            type:
-            - string
-            - int
+            type: [string, int]
           seritype:
             default: default
             description: Serializes Python objects using the JSON standard.
-            enum:
-            - json
-            type: string
-          sort_keys:
-            default: true
-            description: If True, the serialization of dictionaries will be in key
-              sorted order. Defaults to True.
-            type: boolean
+            enum: [json]
+            type: string
+          sort_keys: {default: true, description: 'If True, the serialization of dictionaries
+              will be in key sorted order. Defaults to True.', type: boolean}
         title: JSONSerialize
         type: object
       - additionalProperties: true
@@ -1734,25 +1263,20 @@
           seritype:
             default: default
             description: Serialize 3D structures using Ply format.
-            enum:
-            - ply
+            enum: [ply]
             type: string
         title: PlySerialize
         type: object
       - additionalProperties: true
         description: Schema for serializer component ['map'] subtype.
         properties:
-          delimiter:
-            default: "\t"
-            description: Delimiter that should be used to separate name/value pairs
-              in the map. Defaults to \t.
-            type: string
+          delimiter: {default: "\t", description: Delimiter that should be used to
+              separate name/value pairs in the map. Defaults to \t., type: string}
           seritype:
             default: default
             description: Serialzation of mapping between key/value pairs with one
               pair per line and using a character delimiter to separate keys and values.
-            enum:
-            - map
+            enum: [map]
             type: string
         title: AsciiMapSerialize
         type: object
@@ -1762,8 +1286,7 @@
           seritype:
             default: default
             description: Serialize 3D structures using Obj format.
-            enum:
-            - obj
+            enum: [obj]
             type: string
         title: ObjSerialize
         type: object
@@ -1773,37 +1296,28 @@
           seritype:
             default: default
             description: Serialize any Python object using a Python pickle.
-            enum:
-            - pickle
+            enum: [pickle]
             type: string
         title: PickleSerialize
         type: object
       - additionalProperties: true
         description: Schema for serializer component ['yaml'] subtype.
         properties:
-          default_flow_style:
-            default: false
-            description: If True, nested collections will be serialized in the block
-              style. If False, they will always be serialized in the flow style. See
-              `PyYAML Documentation <https://pyyaml.org/wiki/PyYAMLDocumentation>`_.
-            type: boolean
-          encoding:
-            default: utf-8
-            description: Encoding that should be used to serialize the object. Defaults
-              to 'utf-8'.
-            type: string
+          default_flow_style: {default: false, description: 'If True, nested collections
+              will be serialized in the block style. If False, they will always be
+              serialized in the flow style. See `PyYAML Documentation <https://pyyaml.org/wiki/PyYAMLDocumentation>`_.',
+            type: boolean}
+          encoding: {default: utf-8, description: Encoding that should be used to
+              serialize the object. Defaults to 'utf-8'., type: string}
           indent:
             default: "\t"
             description: String or number of spaces that should be used to indent
               each level within the seiralized structure. Defaults to '\t'.
-            type:
-            - string
-            - int
+            type: [string, int]
           seritype:
             default: default
             description: Serializes Python objects using the YAML standard.
-            enum:
-            - yaml
+            enum: [yaml]
             type: string
         title: YAMLSerialize
         type: object
@@ -1812,15 +1326,12 @@
 description: Schema for yggdrasil YAML input files.
 properties:
   models:
-    items:
-      $ref: '#/definitions/model'
+    items: {$ref: '#/definitions/model'}
     minItems: 1
     type: array
   connections:
-    items:
-      $ref: '#/definitions/connection'
+    items: {$ref: '#/definitions/connection'}
     type: array
-required:
-- models
+required: [models]
 title: YAML Schema
 type: object