additionalProperties: false
definitions:
  comm:
    allOf:
    - additionalProperties: false
      dependencies:
        driver:
        - args
      description: Base schema for all subtypes of comm components.
      properties:
        args:
          description: '[DEPRECATED] Arguments that should be provided to the driver.'
          type: string
        as_array:
          default: false
          description: '[DEPRECATED] If True and the datatype is table-like, tables
            are sent/recieved with either columns rather than row by row. Defaults
            to False.'
          type: boolean
        commtype:
          default: default
          description: Communication mechanism that should be used.
          enum:
          - default
          - ipc
          - rmq
          - rmq_async
          - zmq
          type: string
        datatype:
          default:
            type: bytes
          description: 'JSON schema (with expanded core types defined by |yggdrasil|)
            that constrains the type of data that should be sent/received by this
            object. Defaults to {''type'': ''bytes''}. Additional information on specifying
            datatypes can be found :ref:`here <datatypes_rst>`.'
          type: schema
        driver:
          description: '[DEPRECATED] Name of driver class that should be used.'
          type: string
        field_names:
          description: '[DEPRECATED] Field names that should be used to label fields
            in sent/received tables. This keyword is only valid for table-like datatypes.
            If not provided, field names are created based on the field order.'
          items:
            type: string
          type: array
        field_units:
          description: '[DEPRECATED] Field units that should be used to convert fields
            in sent/received tables. This keyword is only valid for table-like datatypes.
            If not provided, all fields are assumed to be unitless.'
          items:
            type: string
          type: array
        name:
          description: Name used for component in log messages.
          type: string
        recv_converter:
          description: Converter that should be used on received objects. Defaults
            to None.
          type:
          - function
          - string
        send_converter:
          description: Converter that should be used on sent objects. Defaults to
            None.
          type:
          - function
          - string
      required:
      - datatype
      - commtype
      - name
      title: comm_base
      type: object
    - anyOf:
      - additionalProperties: true
        description: Schema for comm component ['rmq'] subtype.
        properties:
          commtype:
            default: default
            description: RabbitMQ connection.
            enum:
            - rmq
            type: string
        title: RMQComm
        type: object
      - additionalProperties: true
        description: Schema for comm component ['rmq_async'] subtype.
        properties:
          commtype:
            default: default
            description: Asynchronous RabbitMQ connection.
            enum:
            - rmq_async
            type: string
        title: RMQAsyncComm
        type: object
      - additionalProperties: true
        description: Schema for comm component ['ipc'] subtype.
        properties:
          commtype:
            default: default
            description: Interprocess communication (IPC) queue.
            enum:
            - ipc
            type: string
        title: IPCComm
        type: object
      - additionalProperties: true
        description: Schema for comm component ['default'] subtype.
        properties:
          commtype:
            default: default
            description: Communication mechanism selected based on the current platform.
            enum:
            - default
            type: string
        title: DefaultComm
        type: object
      - additionalProperties: true
        description: Schema for comm component ['zmq'] subtype.
        properties:
          commtype:
            default: default
            description: ZeroMQ socket.
            enum:
            - zmq
            type: string
        title: ZMQComm
        type: object
    description: Schema for comm components.
    title: comm
  connection:
    allOf:
    - additionalProperties: false
      dependencies:
        driver:
        - args
      description: Base schema for all subtypes of connection components.
      properties:
        args:
          description: '[DEPRECATED] Arguments that should be provided to the driver.'
          type: string
        connection_type:
          enum:
          - client
          - default
          - file_input
          - file_output
          - input
          - output
          - rmq_async_client
          - rmq_async_server
          - rmq_client
          - rmq_server
          - server
          type: string
        driver:
          description: '[DEPRECATED] Name of driver class that should be used.'
          type: string
        inputs:
          description: One or more name(s) of model output(s) and/or new comm/file
            objects that the connection should receive messages from.
          items:
            anyOf:
            - $ref: '#/definitions/comm'
            - $ref: '#/definitions/file'
          minItems: 1
          type: array
        onexit:
          description: Class method that should be called when a model that the connection
            interacts with exits, but before the connection driver is shut down. Defaults
            to None.
          type: string
        outputs:
          description: One or more name(s) of model input(s) and/or new comm/file
            objects that the connection should send messages to.
          items:
            anyOf:
            - $ref: '#/definitions/comm'
            - $ref: '#/definitions/file'
          minItems: 1
          type: array
        translator:
          description: Function or string specifying function that should be used
            to translate messages from the input communicator before passing them
            to the output communicator. If a string, the format should be "<package.module>:<function>"
            so that <function> can be imported from <package>. Defaults to None and
            messages are passed directly. This can also be a list of functions/strings
            that will be called on the messages in the order they are provided.
          items:
            type: function
          type: array
      required:
      - inputs
      - outputs
      title: connection_base
      type: object
    - anyOf:
      - additionalProperties: true
        description: Schema for connection component ['default'] subtype.
        properties:
          connection_type:
            description: Connection between one or more comms/files and one or more
              comms/files.
            enum:
            - default
            type: string
        title: ConnectionDriver
        type: object
      - additionalProperties: true
        description: Schema for connection component ['client'] subtype.
        properties:
          connection_type:
            description: Connection between a model acting as a client and a server
              request comm.
            enum:
            - client
            type: string
        title: ClientDriver
        type: object
      - additionalProperties: true
        description: Schema for connection component ['rmq_client'] subtype.
        properties:
          connection_type:
            description: Connection between a model acting as a client and a RabbitMQ
              server request comm.
            enum:
            - rmq_client
            type: string
        title: RMQClientDriver
        type: object
      - additionalProperties: true
        description: Schema for connection component ['output'] subtype.
        properties:
          connection_type:
            description: Connection between a model and one or more comms/files.
            enum:
            - output
            type: string
        title: OutputDriver
        type: object
      - additionalProperties: true
        description: Schema for connection component ['file_output'] subtype.
        properties:
          connection_type:
            description: Connection between a model and a file.
            enum:
            - file_output
            type: string
        title: FileOutputDriver
        type: object
      - additionalProperties: true
        description: Schema for connection component ['server'] subtype.
        properties:
          connection_type:
            description: Connection between a server request comm and a model acting
              as a server.
            enum:
            - server
            type: string
        title: ServerDriver
        type: object
      - additionalProperties: true
        description: Schema for connection component ['rmq_async_server'] subtype.
        properties:
          connection_type:
            description: Connection between an asynchronous RabbitMQ server request
              comm and a model acting as a server.
            enum:
            - rmq_async_server
            type: string
        title: RMQAsyncServerDriver
        type: object
      - additionalProperties: true
        description: Schema for connection component ['input'] subtype.
        properties:
          connection_type:
            description: Connection between one or more comms/files and a model.
            enum:
            - input
            type: string
        title: InputDriver
        type: object
      - additionalProperties: true
        description: Schema for connection component ['file_input'] subtype.
        properties:
          connection_type:
            description: Connection between a file and a model.
            enum:
            - file_input
            type: string
        title: FileInputDriver
        type: object
      - additionalProperties: true
        description: Schema for connection component ['rmq_server'] subtype.
        properties:
          connection_type:
            description: Connection between a RabbitMQ server request comm and a model
              acting as a server.
            enum:
            - rmq_server
            type: string
        title: RMQServerDriver
        type: object
      - additionalProperties: true
        description: Schema for connection component ['rmq_async_client'] subtype.
        properties:
          connection_type:
            description: Connection between a model acting as a client and an asynchronous
              RabbitMQ server request comm.
            enum:
            - rmq_async_client
            type: string
        title: RMQAsyncClientDriver
        type: object
    description: Schema for connection components.
    title: connection
  file:
    allOf:
    - additionalProperties: false
      dependencies:
        driver:
        - args
      description: Base schema for all subtypes of file components.
      properties:
        append:
          default: false
          description: If True and writing, file is openned in append mode. If True
            and reading, file is kept open even if the end of the file is reached
            to allow for another process to write to the file in append mode. Defaults
            to False.
          type: boolean
        args:
          description: '[DEPRECATED] Arguments that should be provided to the driver.'
          type: string
        as_array:
          default: false
          description: '[DEPRECATED] If True and the datatype is table-like, tables
            are sent/recieved with either columns rather than row by row. Defaults
            to False.'
          type: boolean
        comment:
          default: '# '
          description: One or more characters indicating a comment. Defaults to '#
            '.
          type: string
        datatype:
          description: JSON schema defining the type of object that the serializer
            will be used to serialize/deserialize. Defaults to default_datatype.
          type: schema
        default_flow_style:
          default: false
          description: If True, nested collections will be serialized in the block
            style. If False, they will always be serialized in the flow style. See
            `PyYAML Documentation <https://pyyaml.org/wiki/PyYAMLDocumentation>`_.
          type: boolean
        delimiter:
          default: "\t"
          description: Delimiter that should be used to separate name/value pairs
            in the map. Defaults to \t.
          type: string
        dont_write_header:
          default: false
          description: If True, headers will not be added to serialized tables. Defaults
            to False.
          type: boolean
        driver:
          description: '[DEPRECATED] Name of driver class that should be used.'
          type: string
        encoding:
          default: utf-8
          description: Encoding that should be used to serialize the object. Defaults
            to 'utf-8'.
          type: string
        field_names:
          description: '[DEPRECATED] Field names that should be used to label fields
            in sent/received tables. This keyword is only valid for table-like datatypes.
            If not provided, field names are created based on the field order.'
          items:
            type: string
          type: array
        field_units:
          description: '[DEPRECATED] Field units that should be used to convert fields
            in sent/received tables. This keyword is only valid for table-like datatypes.
            If not provided, all fields are assumed to be unitless.'
          items:
            type: string
          type: array
        filetype:
          default: binary
          description: The type of file that will be read from or written to.
          enum:
          - ascii
          - binary
          - json
          - map
          - mat
          - obj
          - pandas
          - pickle
          - ply
          - table
          - yaml
          type: string
        format_str:
          description: If provided, this string will be used to format messages from
            a list of arguments and parse messages to get a list of arguments in C
            printf/scanf style. Defaults to None and messages are assumed to already
            be bytes.
          type: string
        in_temp:
          default: false
          description: If True, the path will be considered relative to the platform
            temporary directory. Defaults to False.
          type: boolean
        indent:
          default: "\t"
          description: String or number of spaces that should be used to indent each
            level within the seiralized structure. Defaults to '\t'.
          type:
          - string
          - int
        is_series:
          default: false
          description: If True, input/output will be done to a series of files. If
            reading, each file will be processed until the end is reached. If writing,
            each output will be to a new file in the series. The addressed is assumed
            to contain a format for the index of the file. Defaults to False.
          type: boolean
        name:
          description: Name used for component in log messages.
          type: string
        newline:
          default: '

            '
          description: One or more characters indicating a newline. Defaults to '\n'.
          type: string
        read_meth:
          default: read
          description: Method that should be used to read data from the file. Defaults
            to 'read'. Ignored if direction is 'send'.
          enum:
          - read
          - readline
          type: string
        recv_converter:
          description: Converter that should be used on received objects. Defaults
            to None.
          type:
          - function
          - string
        send_converter:
          description: Converter that should be used on sent objects. Defaults to
            None.
          type:
          - function
          - string
        serializer:
          default:
            seritype: direct
          description: Class with serialize and deserialize methods that should be
            used to process sent and received messages. Defaults to None and is constructed
            using provided 'serializer_kwargs'.
          oneOf:
          - $ref: '#/definitions/serializer'
          - class: yggdrasil.serialize.SerializeBase:SerializeBase
            type: instance
        sort_keys:
          default: true
          description: If True, the serialization of dictionaries will be in key sorted
            order. Defaults to True.
          type: boolean
        use_astropy:
          default: false
          description: If True, the astropy package will be used to serialize/deserialize
            table. Defaults to False.
          type: boolean
        wait_for_creation:
          default: 0.0
          description: Time (in seconds) that should be waited before opening for
            the file to be created if it dosn't exist. Defaults to 0 s and file will
            attempt to be opened immediately.
          type: float
        working_dir:
          description: Working directory. If not provided, the current working directory
            is used.
          type: string
      required:
      - filetype
      - working_dir
      - name
      title: file_base
      type: object
    - anyOf:
      - additionalProperties: true
        description: Schema for file component ['binary'] subtype.
        properties:
          filetype:
            default: binary
            description: The entire file is read/written all at once as bytes.
            enum:
            - binary
            type: string
          read_meth:
            default: read
            description: Method that should be used to read data from the file. Defaults
              to 'read'. Ignored if direction is 'send'.
            enum:
            - read
            - readline
            type: string
          serializer:
            default:
              seritype: direct
            description: Class with serialize and deserialize methods that should
              be used to process sent and received messages. Defaults to None and
              is constructed using provided 'serializer_kwargs'.
            oneOf:
            - $ref: '#/definitions/serializer'
            - class: yggdrasil.serialize.SerializeBase:SerializeBase
              type: instance
        required:
        - serializer
        title: FileComm
        type: object
      - additionalProperties: true
        description: Schema for file component ['map'] subtype.
        properties:
          comment:
            default: '# '
            description: One or more characters indicating a comment. Defaults to
              '# '.
            type: string
          datatype:
            description: JSON schema defining the type of object that the serializer
              will be used to serialize/deserialize. Defaults to default_datatype.
            type: schema
          delimiter:
            default: "\t"
            description: Delimiter that should be used to separate name/value pairs
              in the map. Defaults to \t.
            type: string
          filetype:
            default: binary
            description: The file contains a key/value mapping with one key/value
              pair per line and separated by some delimiter.
            enum:
            - map
            type: string
          newline:
            default: '

              '
            description: One or more characters indicating a newline. Defaults to
              '\n'.
            type: string
        title: AsciiMapComm
        type: object
      - additionalProperties: true
        description: Schema for file component ['ply'] subtype.
        properties:
          comment:
            default: '# '
            description: One or more characters indicating a comment. Defaults to
              '# '.
            type: string
          datatype:
            description: JSON schema defining the type of object that the serializer
              will be used to serialize/deserialize. Defaults to default_datatype.
            type: schema
          filetype:
            default: binary
            description: The file is in the `Ply <http://paulbourke.net/dataformats/ply/>`_
              data format for 3D structures.
            enum:
            - ply
            type: string
          newline:
            default: '

              '
            description: One or more characters indicating a newline. Defaults to
              '\n'.
            type: string
        title: PlyFileComm
        type: object
      - additionalProperties: true
        description: Schema for file component ['table'] subtype.
        properties:
          comment:
            default: '# '
            description: One or more characters indicating a comment. Defaults to
              '# '.
            type: string
          datatype:
            description: JSON schema defining the type of object that the serializer
              will be used to serialize/deserialize. Defaults to default_datatype.
            type: schema
          delimiter:
            default: "\t"
            description: Character(s) that should be used to separate columns. Defaults
              to '\t'.
            type: string
          filetype:
            default: binary
            description: The file is an ASCII table that will be read/written one
              row at a time. If ``as_array`` is ``True``, the table will be read/written
              all at once.
            enum:
            - table
            type: string
          format_str:
            description: If provided, this string will be used to format messages
              from a list of arguments and parse messages to get a list of arguments
              in C printf/scanf style. Defaults to None and messages are assumed to
              already be bytes.
            type: string
          newline:
            default: '

              '
            description: One or more characters indicating a newline. Defaults to
              '\n'.
            type: string
          use_astropy:
            default: false
            description: If True, the astropy package will be used to serialize/deserialize
              table. Defaults to False.
            type: boolean
        title: AsciiTableComm
        type: object
      - additionalProperties: true
        description: Schema for file component ['mat'] subtype.
        properties:
          comment:
            default: '# '
            description: One or more characters indicating a comment. Defaults to
              '# '.
            type: string
          datatype:
            description: JSON schema defining the type of object that the serializer
              will be used to serialize/deserialize. Defaults to default_datatype.
            type: schema
          filetype:
            default: binary
            description: The file is a Matlab .mat file containing one or more serialized
              Matlab variables.
            enum:
            - mat
            type: string
          newline:
            default: '

              '
            description: One or more characters indicating a newline. Defaults to
              '\n'.
            type: string
        title: MatFileComm
        type: object
      - additionalProperties: true
        description: Schema for file component ['ascii'] subtype.
        properties:
          comment:
            default: '# '
            description: One or more characters indicating a comment. Defaults to
              '# '.
            type: string
          datatype:
            description: JSON schema defining the type of object that the serializer
              will be used to serialize/deserialize. Defaults to default_datatype.
            type: schema
          filetype:
            default: binary
            description: This file is read/written as encoded text one line at a time.
            enum:
            - ascii
            type: string
          newline:
            default: '

              '
            description: One or more characters indicating a newline. Defaults to
              '\n'.
            type: string
        title: AsciiFileComm
        type: object
      - additionalProperties: true
        description: Schema for file component ['pandas'] subtype.
        properties:
          comment:
            default: '# '
            description: One or more characters indicating a comment. Defaults to
              '# '.
            type: string
          datatype:
            description: JSON schema defining the type of object that the serializer
              will be used to serialize/deserialize. Defaults to default_datatype.
            type: schema
          delimiter:
            default: "\t"
            description: Character(s) that should be used to separate columns. Defaults
              to '\t'.
            type: string
          dont_write_header:
            default: false
            description: If True, headers will not be added to serialized tables.
              Defaults to False.
            type: boolean
          filetype:
            default: binary
            description: The file is a Pandas frame output as a table.
            enum:
            - pandas
            type: string
          format_str:
            description: If provided, this string will be used to format messages
              from a list of arguments and parse messages to get a list of arguments
              in C printf/scanf style. Defaults to None and messages are assumed to
              already be bytes.
            type: string
          newline:
            default: '

              '
            description: One or more characters indicating a newline. Defaults to
              '\n'.
            type: string
          use_astropy:
            default: false
            description: If True, the astropy package will be used to serialize/deserialize
              table. Defaults to False.
            type: boolean
        title: PandasFileComm
        type: object
      - additionalProperties: true
        description: Schema for file component ['obj'] subtype.
        properties:
          comment:
            default: '# '
            description: One or more characters indicating a comment. Defaults to
              '# '.
            type: string
          datatype:
            description: JSON schema defining the type of object that the serializer
              will be used to serialize/deserialize. Defaults to default_datatype.
            type: schema
          filetype:
            default: binary
            description: The file is in the `Obj <http://paulbourke.net/dataformats/obj/>`_
              data format for 3D structures.
            enum:
            - obj
            type: string
          newline:
            default: '

              '
            description: One or more characters indicating a newline. Defaults to
              '\n'.
            type: string
        title: ObjFileComm
        type: object
      - additionalProperties: true
        description: Schema for file component ['yaml'] subtype.
        properties:
          comment:
            default: '# '
            description: One or more characters indicating a comment. Defaults to
              '# '.
            type: string
          datatype:
            description: JSON schema defining the type of object that the serializer
              will be used to serialize/deserialize. Defaults to default_datatype.
            type: schema
          default_flow_style:
            default: false
            description: If True, nested collections will be serialized in the block
              style. If False, they will always be serialized in the flow style. See
              `PyYAML Documentation <https://pyyaml.org/wiki/PyYAMLDocumentation>`_.
            type: boolean
          encoding:
            default: utf-8
            description: Encoding that should be used to serialize the object. Defaults
              to 'utf-8'.
            type: string
          filetype:
            default: binary
            description: The file contains a YAML serialized object.
            enum:
            - yaml
            type: string
          indent:
            default: "\t"
            description: String or number of spaces that should be used to indent
              each level within the seiralized structure. Defaults to '\t'.
            type:
            - string
            - int
          newline:
            default: '

              '
            description: One or more characters indicating a newline. Defaults to
              '\n'.
            type: string
        title: YAMLFileComm
        type: object
      - additionalProperties: true
        description: Schema for file component ['json'] subtype.
        properties:
          comment:
            default: '# '
            description: One or more characters indicating a comment. Defaults to
              '# '.
            type: string
          datatype:
            description: JSON schema defining the type of object that the serializer
              will be used to serialize/deserialize. Defaults to default_datatype.
            type: schema
          filetype:
            default: binary
            description: The file contains a JSON serialized object.
            enum:
            - json
            type: string
          indent:
            default: "\t"
            description: String or number of spaces that should be used to indent
              each level within the seiralized structure. Defaults to '\t'.
            type:
            - string
            - int
          newline:
            default: '

              '
            description: One or more characters indicating a newline. Defaults to
              '\n'.
            type: string
          sort_keys:
            default: true
            description: If True, the serialization of dictionaries will be in key
              sorted order. Defaults to True.
            type: boolean
        title: JSONFileComm
        type: object
      - additionalProperties: true
        description: Schema for file component ['pickle'] subtype.
        properties:
          comment:
            default: '# '
            description: One or more characters indicating a comment. Defaults to
              '# '.
            type: string
          datatype:
            description: JSON schema defining the type of object that the serializer
              will be used to serialize/deserialize. Defaults to default_datatype.
            type: schema
          filetype:
            default: binary
            description: The file contains one or more pickled Python objects.
            enum:
            - pickle
            type: string
          newline:
            default: '

              '
            description: One or more characters indicating a newline. Defaults to
              '\n'.
            type: string
        title: PickleFileComm
        type: object
    description: Schema for file components.
    title: file
  model:
    allOf:
    - additionalProperties: false
      dependencies:
        driver:
        - args
      description: Base schema for all subtypes of model components.
      properties:
        args:
          description: Argument(s) for running the model on the command line. This
            should be a complete command including the necessary executable and command
            line arguments to that executable.
          items:
            type: string
          type: array
        builddir:
          description: Directory where the build should be saved. Defaults to <sourcedir>/build.
            It can be relative to working_dir or absolute.
          type: string
        client_of:
          default: []
          description: The names of one or more servers that this model is a client
            of. Defaults to empty list. Use of client_of with function is not currently
            supported.
          items:
            type: string
          type: array
        compiler:
          description: Command or path to executable that should be used to compile
            the model. If not provided, the compiler will be determined based on configuration
            options for the language (if present) and the registered compilers that
            are available on the current operating system.
          type: string
        compiler_flags:
          default: []
          description: Flags that should be passed to the compiler during compilation.
            If nto provided, the compiler flags will be determined based on configuration
            options for the language (if present), the compiler defaults, and the
            default_compiler_flags class attribute.
          items:
            type: string
          type: array
        configuration:
          default: Release
          description: Build type/configuration that should be built. Defaults to
            'Release'.
          type: string
        driver:
          description: '[DEPRECATED] Name of driver class that should be used.'
          type: string
<<<<<<< HEAD
        function:
          description: If provided, an integrated model is created by wrapping the
            function named here. The function must be located within the file specified
            by the source file listed in the first argument. If not provided, the
            model must contain it's own calls to the |yggdrasil| interface.
=======
        env_compiler:
          default: CC
          description: Environment variable where the compiler executable should be
            stored for use within the Makefile. Defaults to 'CC'.
          type: string
        env_compiler_flags:
          default: CFLAGS
          description: Environment variable where the compiler flags should be stored
            (including those required to compile against the |yggdrasil| interface).
            Defaults to 'CFLAGS'.
          type: string
        env_linker:
          default: CC
          description: Environment variable where the linker executable should be
            stored for use within the Makefile. Defaults to 'CC'.
          type: string
        env_linker_flags:
          default: LDFLAGS
          description: Environment variable where the linker flags should be stored
            (including those required to link against the |yggdrasil| interface).
            Defaults to 'LDFLAGS'.
>>>>>>> 70ae6cd3
          type: string
        inputs:
          default: []
          description: Model inputs described as comm objects.
          items:
            $ref: '#/definitions/comm'
          type: array
        interpreter:
          description: Name or path of interpreter executable that should be used
            to run the model. If not provided, the interpreter will be determined
            based on configuration options for the language (if present) and the default_interpreter
            class attribute.
          type: string
        interpreter_flags:
          default: []
          description: Flags that should be passed to the interpreter when running
            the model. If not provided, the flags are determined based on configuration
            options for the language (if present) and the default_interpreter_flags
            class attribute.
          items:
            type: string
          type: array
        is_server:
          default: false
          description: If True, the model is assumed to be a server and an instance
            of :class:`yggdrasil.drivers.ServerDriver` is started. Defaults to False.
            Use of is_server with function is not currently supported.
          type: boolean
        language:
          default: executable
          description: The programming language that the model is written in.
          enum:
          - R
          - c
          - c++
          - cmake
          - cpp
          - executable
          - lpy
          - make
          - matlab
          - python
          - r
          type: string
        linker:
          description: Command or path to executable that should be used to link the
            model. If not provided, the linker will be determined based on configuration
            options for the language (if present) and the registered linkers that
            are available on the current operating system
          type: string
        linker_flags:
          default: []
          description: Flags that should be passed to the linker during compilation.
            If nto provided, the linker flags will be determined based on configuration
            options for the language (if present), the linker defaults, and the default_linker_flags
            class attribute.
          items:
            type: string
          type: array
        makedir:
          description: Directory where make should be invoked from if it is not the
            same as the directory containing the makefile. Defaults to directory containing
            makefile if provided, otherwise working_dir.
          type: string
        makefile:
          default: Makefile
          description: Path to make file either absolute, relative to makedir (if
            provided), or relative to working_dir. Defaults to Makefile.
          type: string
        name:
          description: Name used for component in log messages.
          type: string
        outputs:
          default: []
          description: Model outputs described as comm objects.
          items:
            $ref: '#/definitions/comm'
          type: array
        overwrite:
          default: true
          description: If True, any existing model products (compilation products,
            wrapper scripts, etc.) are removed prior to the run. If False, the products
            are not removed. Defaults to True. Setting this to False can improve the
            performance, particularly for models that take a long time to compile,
            but this should only be done once the model has been fully debugged to
            ensure that each run is tested on a clean copy of the model. The value
            of this keyword also determines whether or not products are removed after
            a run.
          type: boolean
        preserve_cache:
          default: false
          description: If True model products will be kept following the run, otherwise
            all products will be cleaned up. Defaults to False. This keyword is superceeded
            by overwrite.
          type: boolean
        products:
          default: []
          description: Paths to files created by the model that should be cleaned
            up when the model exits. Entries can be absolute paths or paths relative
            to the working directory. Defaults to [].
          items:
            type: string
          type: array
        skip_interpreter:
          default: false
          description: If True, no interpreter will be added to the arguments. This
            should only be used for subclasses that will not be invoking the model
            via the command line. Defaults to False.
          type: boolean
        source_files:
          default: []
          description: Source files that should be compiled into an executable. Defaults
            to an empty list and the driver will search for a source file based on
            the model executable (the first model argument).
          items:
            type: string
          type: array
        source_products:
          default: []
          description: Files created by running the model that are source files. These
            files will be removed without checking their extension so users should
            avoid adding files to this list unless they are sure they should be deleted.
            Defaults to [].
          items:
            type: string
          type: array
        sourcedir:
          description: Source directory to call cmake on. If not provided it is set
            to working_dir. This should be the directory containing the CMakeLists.txt
            file. It can be relative to working_dir or absolute.
          type: string
        strace_flags:
          default:
          - -e
          - trace=memory
          description: Flags to pass to strace (or dtrace). Defaults to [].
          items:
            type: string
          type: array
        target:
          description: Make target that should be built to create the model executable.
            Defaults to None.
          type: string
        target_language:
          description: Language that the target is written in. Defaults to None and
            will be set based on the source files provided.
          type: string
        valgrind_flags:
          default:
          - --leak-check=full
          - --show-leak-kinds=all
          description: Flags to pass to valgrind. Defaults to [].
          items:
            type: string
          type: array
        with_strace:
          default: false
          description: If True, the command is run with strace (on Linux) or dtrace
            (on MacOS). Defaults to False.
          type: boolean
        with_valgrind:
          default: false
          description: If True, the command is run with valgrind. Defaults to False.
          type: boolean
        working_dir:
          description: Working directory. If not provided, the current working directory
            is used.
          type: string
      required:
      - args
      - language
      - working_dir
      - name
      title: model_base
      type: object
    - anyOf:
      - additionalProperties: true
        description: Schema for model component ['c'] subtype.
        properties:
          compiler:
            description: Command or path to executable that should be used to compile
              the model. If not provided, the compiler will be determined based on
              configuration options for the language (if present) and the registered
              compilers that are available on the current operating system.
            type: string
          compiler_flags:
            default: []
            description: Flags that should be passed to the compiler during compilation.
              If nto provided, the compiler flags will be determined based on configuration
              options for the language (if present), the compiler defaults, and the
              default_compiler_flags class attribute.
            items:
              type: string
            type: array
          language:
            default: executable
            description: Model is written in C.
            enum:
            - c
            type: string
          linker:
            description: Command or path to executable that should be used to link
              the model. If not provided, the linker will be determined based on configuration
              options for the language (if present) and the registered linkers that
              are available on the current operating system
            type: string
          linker_flags:
            default: []
            description: Flags that should be passed to the linker during compilation.
              If nto provided, the linker flags will be determined based on configuration
              options for the language (if present), the linker defaults, and the
              default_linker_flags class attribute.
            items:
              type: string
            type: array
          source_files:
            default: []
            description: Source files that should be compiled into an executable.
              Defaults to an empty list and the driver will search for a source file
              based on the model executable (the first model argument).
            items:
              type: string
            type: array
        title: CModelDriver
        type: object
      - additionalProperties: true
        description: Schema for model component ['make'] subtype.
        properties:
          compiler:
            description: Command or path to executable that should be used to compile
              the model. If not provided, the compiler will be determined based on
              configuration options for the language (if present) and the registered
              compilers that are available on the current operating system.
            type: string
          compiler_flags:
            default: []
            description: Flags that should be passed to the compiler during compilation.
              If nto provided, the compiler flags will be determined based on configuration
              options for the language (if present), the compiler defaults, and the
              default_compiler_flags class attribute.
            items:
              type: string
            type: array
          env_compiler:
            default: CC
            description: Environment variable where the compiler executable should
              be stored for use within the Makefile. Defaults to 'CC'.
            type: string
          env_compiler_flags:
            default: CFLAGS
            description: Environment variable where the compiler flags should be stored
              (including those required to compile against the |yggdrasil| interface).
              Defaults to 'CFLAGS'.
            type: string
          env_linker:
            default: CC
            description: Environment variable where the linker executable should be
              stored for use within the Makefile. Defaults to 'CC'.
            type: string
          env_linker_flags:
            default: LDFLAGS
            description: Environment variable where the linker flags should be stored
              (including those required to link against the |yggdrasil| interface).
              Defaults to 'LDFLAGS'.
            type: string
          language:
            default: executable
            description: Model is written in C/C++ and has a Makefile for compilation.
            enum:
            - make
            type: string
          linker:
            description: Command or path to executable that should be used to link
              the model. If not provided, the linker will be determined based on configuration
              options for the language (if present) and the registered linkers that
              are available on the current operating system
            type: string
          linker_flags:
            default: []
            description: Flags that should be passed to the linker during compilation.
              If nto provided, the linker flags will be determined based on configuration
              options for the language (if present), the linker defaults, and the
              default_linker_flags class attribute.
            items:
              type: string
            type: array
          makedir:
            description: Directory where make should be invoked from if it is not
              the same as the directory containing the makefile. Defaults to directory
              containing makefile if provided, otherwise working_dir.
            type: string
          makefile:
            default: Makefile
            description: Path to make file either absolute, relative to makedir (if
              provided), or relative to working_dir. Defaults to Makefile.
            type: string
          source_files:
            default: []
            description: Source files that should be compiled into an executable.
              Defaults to an empty list and the driver will search for a source file
              based on the model executable (the first model argument).
            items:
              type: string
            type: array
          target:
            description: Make target that should be built to create the model executable.
              Defaults to None.
            type: string
          target_language:
            description: Language that the target is written in. Defaults to None
              and will be set based on the source files provided.
            type: string
        title: MakeModelDriver
        type: object
      - additionalProperties: true
        description: Schema for model component ['python'] subtype.
        properties:
          interpreter:
            description: Name or path of interpreter executable that should be used
              to run the model. If not provided, the interpreter will be determined
              based on configuration options for the language (if present) and the
              default_interpreter class attribute.
            type: string
          interpreter_flags:
            default: []
            description: Flags that should be passed to the interpreter when running
              the model. If not provided, the flags are determined based on configuration
              options for the language (if present) and the default_interpreter_flags
              class attribute.
            items:
              type: string
            type: array
          language:
            default: executable
            description: Model is written in Python.
            enum:
            - python
            type: string
          skip_interpreter:
            default: false
            description: If True, no interpreter will be added to the arguments. This
              should only be used for subclasses that will not be invoking the model
              via the command line. Defaults to False.
            type: boolean
        title: PythonModelDriver
        type: object
      - additionalProperties: true
        description: Schema for model component ['lpy'] subtype.
        properties:
          interpreter:
            description: Name or path of interpreter executable that should be used
              to run the model. If not provided, the interpreter will be determined
              based on configuration options for the language (if present) and the
              default_interpreter class attribute.
            type: string
          interpreter_flags:
            default: []
            description: Flags that should be passed to the interpreter when running
              the model. If not provided, the flags are determined based on configuration
              options for the language (if present) and the default_interpreter_flags
              class attribute.
            items:
              type: string
            type: array
          language:
            default: executable
            description: Model is an LPy system.
            enum:
            - lpy
            type: string
          skip_interpreter:
            default: false
            description: If True, no interpreter will be added to the arguments. This
              should only be used for subclasses that will not be invoking the model
              via the command line. Defaults to False.
            type: boolean
        title: LPyModelDriver
        type: object
      - additionalProperties: true
        description: Schema for model component ['matlab'] subtype.
        properties:
          interpreter:
            description: Name or path of interpreter executable that should be used
              to run the model. If not provided, the interpreter will be determined
              based on configuration options for the language (if present) and the
              default_interpreter class attribute.
            type: string
          interpreter_flags:
            default: []
            description: Flags that should be passed to the interpreter when running
              the model. If not provided, the flags are determined based on configuration
              options for the language (if present) and the default_interpreter_flags
              class attribute.
            items:
              type: string
            type: array
          language:
            default: executable
            description: Model is written in Matlab.
            enum:
            - matlab
            type: string
          skip_interpreter:
            default: false
            description: If True, no interpreter will be added to the arguments. This
              should only be used for subclasses that will not be invoking the model
              via the command line. Defaults to False.
            type: boolean
        title: MatlabModelDriver
        type: object
      - additionalProperties: true
        description: Schema for model component ['c++', 'cpp'] subtype.
        properties:
          compiler:
            description: Command or path to executable that should be used to compile
              the model. If not provided, the compiler will be determined based on
              configuration options for the language (if present) and the registered
              compilers that are available on the current operating system.
            type: string
          compiler_flags:
            default: []
            description: Flags that should be passed to the compiler during compilation.
              If nto provided, the compiler flags will be determined based on configuration
              options for the language (if present), the compiler defaults, and the
              default_compiler_flags class attribute.
            items:
              type: string
            type: array
          language:
            default: executable
            description: Model is written in C++.
            enum:
            - c++
            - cpp
            type: string
          linker:
            description: Command or path to executable that should be used to link
              the model. If not provided, the linker will be determined based on configuration
              options for the language (if present) and the registered linkers that
              are available on the current operating system
            type: string
          linker_flags:
            default: []
            description: Flags that should be passed to the linker during compilation.
              If nto provided, the linker flags will be determined based on configuration
              options for the language (if present), the linker defaults, and the
              default_linker_flags class attribute.
            items:
              type: string
            type: array
          source_files:
            default: []
            description: Source files that should be compiled into an executable.
              Defaults to an empty list and the driver will search for a source file
              based on the model executable (the first model argument).
            items:
              type: string
            type: array
        title: CPPModelDriver
        type: object
      - additionalProperties: true
        description: Schema for model component ['R', 'r'] subtype.
        properties:
          interpreter:
            description: Name or path of interpreter executable that should be used
              to run the model. If not provided, the interpreter will be determined
              based on configuration options for the language (if present) and the
              default_interpreter class attribute.
            type: string
          interpreter_flags:
            default: []
            description: Flags that should be passed to the interpreter when running
              the model. If not provided, the flags are determined based on configuration
              options for the language (if present) and the default_interpreter_flags
              class attribute.
            items:
              type: string
            type: array
          language:
            default: executable
            description: Model is written in R.
            enum:
            - R
            - r
            type: string
          skip_interpreter:
            default: false
            description: If True, no interpreter will be added to the arguments. This
              should only be used for subclasses that will not be invoking the model
              via the command line. Defaults to False.
            type: boolean
        title: RModelDriver
        type: object
      - additionalProperties: true
        description: Schema for model component ['cmake'] subtype.
        properties:
          builddir:
            description: Directory where the build should be saved. Defaults to <sourcedir>/build.
              It can be relative to working_dir or absolute.
            type: string
          compiler:
            description: Command or path to executable that should be used to compile
              the model. If not provided, the compiler will be determined based on
              configuration options for the language (if present) and the registered
              compilers that are available on the current operating system.
            type: string
          compiler_flags:
            default: []
            description: Flags that should be passed to the compiler during compilation.
              If nto provided, the compiler flags will be determined based on configuration
              options for the language (if present), the compiler defaults, and the
              default_compiler_flags class attribute.
            items:
              type: string
            type: array
          configuration:
            default: Release
            description: Build type/configuration that should be built. Defaults to
              'Release'.
            type: string
          language:
            default: executable
            description: Model is written in C/C++ and has a CMake build system.
            enum:
            - cmake
            type: string
          linker:
            description: Command or path to executable that should be used to link
              the model. If not provided, the linker will be determined based on configuration
              options for the language (if present) and the registered linkers that
              are available on the current operating system
            type: string
          linker_flags:
            default: []
            description: Flags that should be passed to the linker during compilation.
              If nto provided, the linker flags will be determined based on configuration
              options for the language (if present), the linker defaults, and the
              default_linker_flags class attribute.
            items:
              type: string
            type: array
          source_files:
            default: []
            description: Source files that should be compiled into an executable.
              Defaults to an empty list and the driver will search for a source file
              based on the model executable (the first model argument).
            items:
              type: string
            type: array
          sourcedir:
            description: Source directory to call cmake on. If not provided it is
              set to working_dir. This should be the directory containing the CMakeLists.txt
              file. It can be relative to working_dir or absolute.
            type: string
          target:
            description: Make target that should be built to create the model executable.
              Defaults to None.
            type: string
          target_language:
            description: Language that the target is written in. Defaults to None
              and will be set based on the source files provided.
            type: string
        title: CMakeModelDriver
        type: object
      - additionalProperties: true
        description: Schema for model component ['executable'] subtype.
        properties:
          language:
            default: executable
            description: Model is an executable.
            enum:
            - executable
            type: string
        title: ExecutableModelDriver
        type: object
    description: Schema for model components.
    title: model
  serializer:
    allOf:
    - additionalProperties: false
      dependencies:
        driver:
        - args
      description: Base schema for all subtypes of serializer components.
      properties:
        as_array:
          default: false
          description: If True, each of the arguments being serialized/deserialized
            will be arrays that are converted to/from bytes in column major ('F')
            order. Otherwise, each argument should be a scalar. Defaults to False.
          type: boolean
        comment:
          default: '# '
          description: One or more characters indicating a comment. Defaults to '#
            '.
          type: string
        datatype:
          description: JSON schema defining the type of object that the serializer
            will be used to serialize/deserialize. Defaults to default_datatype.
          type: schema
        default_flow_style:
          default: false
          description: If True, nested collections will be serialized in the block
            style. If False, they will always be serialized in the flow style. See
            `PyYAML Documentation <https://pyyaml.org/wiki/PyYAMLDocumentation>`_.
          type: boolean
        delimiter:
          default: "\t"
          description: Character(s) that should be used to separate columns. Defaults
            to '\t'.
          type: string
        dont_write_header:
          default: false
          description: If True, headers will not be added to serialized tables. Defaults
            to False.
          type: boolean
        encoded_datatype:
          description: JSON schema describing the type that serialized objects should
            conform to. Defaults to the class attribute default_encoded_datatype.
            If either func_serialize or func_deserialize are not provided, this needs
            to be specified in order to serialize non-bytes objects.
          type: schema
        encoding:
          default: utf-8
          description: Encoding that should be used to serialize the object. Defaults
            to 'utf-8'.
          type: string
        field_names:
          description: The names of fields in the format string. If not provided,
            names are set based on the order of the fields in the format string.
          items:
            type: string
          type: array
        field_units:
          description: The units of fields in the format string. If not provided,
            all fields are assumed to be dimensionless.
          items:
            type: string
          type: array
        format_str:
          description: If provided, this string will be used to format messages from
            a list of arguments and parse messages to get a list of arguments in C
            printf/scanf style. Defaults to None and messages are assumed to already
            be bytes.
          type: string
        func_deserialize:
          description: Callable object that takes objects of a type that conforms
            to encoded_datatype and returns a deserialized Python object. Defaults
            to None and the default deserialization for encoded_datatype will be used.
          type: function
        func_serialize:
          description: Callable object that takes Python objects as input and returns
            a representation that conforms to encoded_datatype. Defaults to None and
            the default serialization for encoded_datatype will be used.
          type: function
        indent:
          default: "\t"
          description: String or number of spaces that should be used to indent each
            level within the seiralized structure. Defaults to '\t'.
          type:
          - string
          - int
        newline:
          default: '

            '
          description: One or more characters indicating a newline. Defaults to '\n'.
          type: string
        seritype:
          default: default
          description: Serializer type.
          enum:
          - default
          - direct
          - functional
          - json
          - map
          - mat
          - obj
          - pandas
          - pickle
          - ply
          - table
          - yaml
          type: string
        sort_keys:
          default: true
          description: If True, the serialization of dictionaries will be in key sorted
            order. Defaults to True.
          type: boolean
        use_astropy:
          default: false
          description: If True, the astropy package will be used to serialize/deserialize
            table. Defaults to False.
          type: boolean
      title: serializer_base
      type: object
    - anyOf:
      - additionalProperties: true
        description: Schema for serializer component ['default'] subtype.
        properties:
          seritype:
            default: default
            description: Default serializer that uses |yggdrasil|'s extended JSON
              serialization based on a provided type definition (See discussion :ref:`here
              <serialization_rst>`).
            enum:
            - default
            type: string
        title: DefaultSerialize
        type: object
      - additionalProperties: true
        description: Schema for serializer component ['table'] subtype.
        properties:
          as_array:
            default: false
            description: If True, each of the arguments being serialized/deserialized
              will be arrays that are converted to/from bytes in column major ('F')
              order. Otherwise, each argument should be a scalar. Defaults to False.
            type: boolean
          delimiter:
            default: "\t"
            description: Character(s) that should be used to separate columns. Defaults
              to '\t'.
            type: string
          field_names:
            description: The names of fields in the format string. If not provided,
              names are set based on the order of the fields in the format string.
            items:
              type: string
            type: array
          field_units:
            description: The units of fields in the format string. If not provided,
              all fields are assumed to be dimensionless.
            items:
              type: string
            type: array
          format_str:
            description: If provided, this string will be used to format messages
              from a list of arguments and parse messages to get a list of arguments
              in C printf/scanf style. Defaults to None and messages are assumed to
              already be bytes.
            type: string
          seritype:
            default: default
            description: ASCII tab (or otherwise) delimited table.
            enum:
            - table
            type: string
          use_astropy:
            default: false
            description: If True, the astropy package will be used to serialize/deserialize
              table. Defaults to False.
            type: boolean
        title: AsciiTableSerialize
        type: object
      - additionalProperties: true
        description: Schema for serializer component ['pandas'] subtype.
        properties:
          delimiter:
            default: "\t"
            description: Character(s) that should be used to separate columns. Defaults
              to '\t'.
            type: string
          dont_write_header:
            default: false
            description: If True, headers will not be added to serialized tables.
              Defaults to False.
            type: boolean
          field_names:
            description: The names of fields in the format string. If not provided,
              names are set based on the order of the fields in the format string.
            items:
              type: string
            type: array
          field_units:
            description: The units of fields in the format string. If not provided,
              all fields are assumed to be dimensionless.
            items:
              type: string
            type: array
          format_str:
            description: If provided, this string will be used to format messages
              from a list of arguments and parse messages to get a list of arguments
              in C printf/scanf style. Defaults to None and messages are assumed to
              already be bytes.
            type: string
          seritype:
            default: default
            description: Serializes tables using the pandas package.
            enum:
            - pandas
            type: string
          use_astropy:
            default: false
            description: If True, the astropy package will be used to serialize/deserialize
              table. Defaults to False.
            type: boolean
        title: PandasSerialize
        type: object
      - additionalProperties: true
        description: Schema for serializer component ['functional'] subtype.
        properties:
          encoded_datatype:
            description: JSON schema describing the type that serialized objects should
              conform to. Defaults to the class attribute default_encoded_datatype.
              If either func_serialize or func_deserialize are not provided, this
              needs to be specified in order to serialize non-bytes objects.
            type: schema
          func_deserialize:
            description: Callable object that takes objects of a type that conforms
              to encoded_datatype and returns a deserialized Python object. Defaults
              to None and the default deserialization for encoded_datatype will be
              used.
            type: function
          func_serialize:
            description: Callable object that takes Python objects as input and returns
              a representation that conforms to encoded_datatype. Defaults to None
              and the default serialization for encoded_datatype will be used.
            type: function
          seritype:
            default: default
            description: Serializer that uses provied function to serialize messages.
            enum:
            - functional
            type: string
        title: FunctionalSerialize
        type: object
      - additionalProperties: true
        description: Schema for serializer component ['mat'] subtype.
        properties:
          seritype:
            default: default
            description: Serializes objects using the Matlab .mat format.
            enum:
            - mat
            type: string
        title: MatSerialize
        type: object
      - additionalProperties: true
        description: Schema for serializer component ['direct'] subtype.
        properties:
          seritype:
            default: default
            description: Direct serialization of bytes.
            enum:
            - direct
            type: string
        title: DirectSerialize
        type: object
      - additionalProperties: true
        description: Schema for serializer component ['json'] subtype.
        properties:
          indent:
            default: "\t"
            description: String or number of spaces that should be used to indent
              each level within the seiralized structure. Defaults to '\t'.
            type:
            - string
            - int
          seritype:
            default: default
            description: Serializes Python objects using the JSON standard.
            enum:
            - json
            type: string
          sort_keys:
            default: true
            description: If True, the serialization of dictionaries will be in key
              sorted order. Defaults to True.
            type: boolean
        title: JSONSerialize
        type: object
      - additionalProperties: true
        description: Schema for serializer component ['ply'] subtype.
        properties:
          seritype:
            default: default
            description: Serialize 3D structures using Ply format.
            enum:
            - ply
            type: string
        title: PlySerialize
        type: object
      - additionalProperties: true
        description: Schema for serializer component ['map'] subtype.
        properties:
          delimiter:
            default: "\t"
            description: Delimiter that should be used to separate name/value pairs
              in the map. Defaults to \t.
            type: string
          seritype:
            default: default
            description: Serialzation of mapping between key/value pairs with one
              pair per line and using a character delimiter to separate keys and values.
            enum:
            - map
            type: string
        title: AsciiMapSerialize
        type: object
      - additionalProperties: true
        description: Schema for serializer component ['obj'] subtype.
        properties:
          seritype:
            default: default
            description: Serialize 3D structures using Obj format.
            enum:
            - obj
            type: string
        title: ObjSerialize
        type: object
      - additionalProperties: true
        description: Schema for serializer component ['pickle'] subtype.
        properties:
          seritype:
            default: default
            description: Serialize any Python object using a Python pickle.
            enum:
            - pickle
            type: string
        title: PickleSerialize
        type: object
      - additionalProperties: true
        description: Schema for serializer component ['yaml'] subtype.
        properties:
          default_flow_style:
            default: false
            description: If True, nested collections will be serialized in the block
              style. If False, they will always be serialized in the flow style. See
              `PyYAML Documentation <https://pyyaml.org/wiki/PyYAMLDocumentation>`_.
            type: boolean
          encoding:
            default: utf-8
            description: Encoding that should be used to serialize the object. Defaults
              to 'utf-8'.
            type: string
          indent:
            default: "\t"
            description: String or number of spaces that should be used to indent
              each level within the seiralized structure. Defaults to '\t'.
            type:
            - string
            - int
          seritype:
            default: default
            description: Serializes Python objects using the YAML standard.
            enum:
            - yaml
            type: string
        title: YAMLSerialize
        type: object
    description: Schema for serializer components.
    title: serializer
description: Schema for yggdrasil YAML input files.
properties:
  models:
    items:
      $ref: '#/definitions/model'
    minItems: 1
    type: array
  connections:
    items:
      $ref: '#/definitions/connection'
    type: array
required:
- models
title: YAML Schema
type: object<|MERGE_RESOLUTION|>--- conflicted
+++ resolved
@@ -926,13 +926,11 @@
         driver:
           description: '[DEPRECATED] Name of driver class that should be used.'
           type: string
-<<<<<<< HEAD
         function:
           description: If provided, an integrated model is created by wrapping the
             function named here. The function must be located within the file specified
             by the source file listed in the first argument. If not provided, the
             model must contain it's own calls to the |yggdrasil| interface.
-=======
         env_compiler:
           default: CC
           description: Environment variable where the compiler executable should be
@@ -954,7 +952,6 @@
           description: Environment variable where the linker flags should be stored
             (including those required to link against the |yggdrasil| interface).
             Defaults to 'LDFLAGS'.
->>>>>>> 70ae6cd3
           type: string
         inputs:
           default: []
