
TODO
====

* Move all C/C++ code into dedicated folders such that include/lib can be single directories
* Add Cis aliases to C and Python interface for backwards compat in yggdrasil
* Move all specialized strings to a file that is read in and passed as definitions during compilation for C/C++ (or loaded at import in python/matlab)
* Change C client/server use of direction/serializer info to be more transparent
* Go through docs to strip out deprecated info
* Change "args" in drivers to more transparent wording (source_code, etc.)
* Alias input/output keyword arguments for connections to from/to for clarity
* Update docs to reflect changes to YAML spec
* Write docs on units (with reference to us of pint on Python 2.7)
* Docs on datatypes w/ example of user defined data type
* Update/replace io_drivers section of docs
* Remove IOInfo test class as no longer used
* Add example of each supported language (missing LPy, cmake, make)
* Add map class for handling arbitrary objects in C/C++ and then update formatted_io 7, 8, and 9
* change gs_lesson/formatted_io series to have more descriptive names
* Docs on how nested data objects are represented in C/C++.
* Preprocessor macro for dynamically determine message type?
* Try to setup comm/connection testing at class level so that comms only created once
* Regenerate metaschema with $schema entry
* Refence metaschema on website in $id or $schema?
* Clean up dependencies if possible
* Test outside of conda on windows?
* Silence warnings from pint on model processes
* Update base test class for comm and connection drivers to use comm installation bool for generating unittest skip errors
* Use return code to indicate specific errors when using a generated wrapper (e.g. missing comm class)
* Consider passing input/output to/from Matlab function models directly through the matlab engine
* Update yaml.rst docs to reflect new schema
* Add deprecation warnings to handling of old syntax
* Add datatypes as components?
* Improve support for different string encodings (i.e. add datatype property to string)
* Create a set of fundamental tests that every language implementation needs to pass including files containing serialized data that needs to be deserialized and then serialized.
* Changes 'bytes' type to 'ascii' since that is really what it means
* Allow model specification in JSON in addition to YAML
* Add dedicated classes for schemas and change name of C MetaschemaType to schema?
* Add flag to turn off validation
* Add 'production' flag that turns off debug message, validation, and debug compilation flags for performance
* Split drivers into separate directories for model drivers and connection drivers
* Allow use of different 'default' communication mechanisms on different connections based on the languages involved
* Clean up component doc strings (move component options descriptions to schema or another arguments section?)
* Add automated deprecation marker for schema options
* Add datatypes example that is automated for all registered languages and tests sending/receiving all supported datatypes
* Simplify input arguments to connection drivers to match schema
* Streamline normalization to speed it up
<<<<<<< HEAD
* Add automation of example code generation
* autodoc for R
* testing for R
* installation for R
* improve speed of validation
=======
* Add papers section for listing publication using yggdrasil
>>>>>>> 39de567f
* Split ld off as its own linker
* Add comm for using files as temporary storage in passing information between models
* Change cmake to be a C/C++ compiler rather than a separate language with its own driver
* Add forwarding of format string to forked output<|MERGE_RESOLUTION|>--- conflicted
+++ resolved
@@ -45,15 +45,12 @@
 * Add datatypes example that is automated for all registered languages and tests sending/receiving all supported datatypes
 * Simplify input arguments to connection drivers to match schema
 * Streamline normalization to speed it up
-<<<<<<< HEAD
 * Add automation of example code generation
 * autodoc for R
 * testing for R
 * installation for R
 * improve speed of validation
-=======
 * Add papers section for listing publication using yggdrasil
->>>>>>> 39de567f
 * Split ld off as its own linker
 * Add comm for using files as temporary storage in passing information between models
 * Change cmake to be a C/C++ compiler rather than a separate language with its own driver
